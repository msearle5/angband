--- conflicted
+++ resolved
@@ -17,20 +17,13 @@
  *    and not for profit purposes provided that this copyright and statement
  *    are included in all such copies.  Other copyrights may also apply.
  */
-<<<<<<< HEAD
-#include "angband.h"
-#include "parser.h"
-
-
-/*** Pref file saving code ***/
-
-=======
->>>>>>> 8a8df6eb
-
 #include "angband.h"
 #include "macro.h"
 #include "prefs.h"
 #include "squelch.h"
+
+
+/*** Pref file saving code ***/
 
 /*
  * Header and footer marker string for pref file dumps
