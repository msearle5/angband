--- conflicted
+++ resolved
@@ -103,16 +103,10 @@
   z-file.h z-textblock.h z-quark.h z-bitflag.h game-cmd.h cave.h \
   object/obj-flag.h option.h player/player.h guid.h object/obj-flag.h \
   object/object.h option.h list-player-flags.h store.h ui.h z-textblock.h \
-<<<<<<< HEAD
   externs.h spells.h list-gf-types.h cmds.h files.h history.h \
-  object/tvalsval.h monster/mon-lore.h angband.h monster/mon-util.h \
-  prefs.h squelch.h target.h ui-menu.h
-=======
-  externs.h spells.h list-gf-types.h button.h cmds.h files.h history.h \
   object/tvalsval.h monster/mon-lore.h angband.h monster/mon-list.h \
   monster/mon-util.h object/obj-list.h angband.h prefs.h squelch.h \
   target.h ui-menu.h
->>>>>>> c81ac9ab
 ./cmd-misc.o: cmd-misc.c angband.h h-basic.h z-bitflag.h z-form.h z-virt.h \
   defines.h z-file.h z-util.h z-rand.h z-term.h ui-event.h z-quark.h \
   z-msg.h config.h cave.h z-type.h game-cmd.h init.h parser.h \
@@ -316,20 +310,12 @@
   z-file.h z-textblock.h z-quark.h z-bitflag.h game-cmd.h cave.h \
   object/obj-flag.h option.h player/player.h guid.h object/obj-flag.h \
   object/object.h option.h list-player-flags.h store.h ui.h z-textblock.h \
-<<<<<<< HEAD
   externs.h spells.h list-gf-types.h buildid.h cmds.h game-event.h \
   generate.h history.h hint.h keymap.h monster/mon-init.h \
-  monster/mon-msg.h angband.h monster/mon-util.h object/slays.h \
-  object/list-slays.h object/tvalsval.h prefs.h quest.h randname.h \
-  squelch.h object/list-object-flags.h list-effects.h list-player-flags.h
-=======
-  externs.h spells.h list-gf-types.h buildid.h button.h cmds.h \
-  game-event.h generate.h history.h hint.h keymap.h monster/mon-init.h \
   monster/mon-list.h angband.h monster/mon-msg.h monster/mon-util.h \
   object/obj-list.h angband.h object/slays.h object/list-slays.h \
   object/tvalsval.h prefs.h quest.h randname.h squelch.h \
   object/list-object-flags.h list-effects.h list-player-flags.h
->>>>>>> c81ac9ab
 ./keymap.o: keymap.c angband.h h-basic.h z-bitflag.h z-form.h z-virt.h \
   defines.h z-file.h z-util.h z-rand.h z-term.h ui-event.h z-quark.h \
   z-msg.h config.h cave.h z-type.h game-cmd.h init.h parser.h \
@@ -1024,11 +1010,7 @@
   z-file.h z-textblock.h z-quark.h z-bitflag.h game-cmd.h cave.h \
   object/obj-flag.h option.h player/player.h guid.h object/obj-flag.h \
   object/object.h option.h list-player-flags.h store.h ui.h z-textblock.h \
-<<<<<<< HEAD
   externs.h spells.h list-gf-types.h cmds.h files.h game-event.h \
-=======
-  externs.h spells.h list-gf-types.h button.h cmds.h files.h game-event.h \
->>>>>>> c81ac9ab
   object/tvalsval.h ui-birth.h ui-menu.h ui-options.h
 ./ui-event.o: ui-event.c angband.h h-basic.h z-bitflag.h z-form.h z-virt.h \
   defines.h z-file.h z-util.h z-rand.h z-term.h ui-event.h z-quark.h \
@@ -1208,15 +1190,10 @@
   z-file.h z-textblock.h z-quark.h z-bitflag.h game-cmd.h cave.h \
   object/obj-flag.h option.h player/player.h guid.h object/obj-flag.h \
   object/object.h option.h list-player-flags.h store.h ui.h z-textblock.h \
-<<<<<<< HEAD
   externs.h spells.h list-gf-types.h buildid.h files.h game-event.h \
-  grafmode.h hint.h monster/mon-lore.h angband.h monster/mon-util.h \
-=======
-  externs.h spells.h list-gf-types.h buildid.h button.h files.h \
-  game-event.h grafmode.h hint.h monster/mon-lore.h angband.h \
-  monster/mon-list.h monster/mon-util.h object/obj-list.h angband.h \
->>>>>>> c81ac9ab
-  object/tvalsval.h textui.h ui-birth.h
+  grafmode.h hint.h monster/mon-lore.h angband.h monster/mon-list.h \
+  monster/mon-util.h object/obj-list.h angband.h object/tvalsval.h \
+  textui.h ui-birth.h
 ./borg/borg1.o: borg/borg1.c angband.h h-basic.h z-bitflag.h z-form.h z-virt.h \
   defines.h z-file.h z-util.h z-rand.h z-term.h ui-event.h z-quark.h \
   z-msg.h config.h cave.h z-type.h game-cmd.h init.h parser.h \
