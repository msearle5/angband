/*
 * File: generate.c
 * Purpose: Dungeon generation.
 *
 * Copyright (c) 1997 Ben Harrison, James E. Wilson, Robert A. Koeneke
 *
 * This work is free software; you can redistribute it and/or modify it
 * under the terms of either:
 *
 * a) the GNU General Public License as published by the Free Software
 *    Foundation, version 2, or
 *
 * b) the "Angband licence":
 *    This software may be copied and distributed for educational, research,
 *    and not for profit purposes provided that this copyright and statement
 *    are included in all such copies.  Other copyrights may also apply.
 */

#include "angband.h"
#include "cave.h"
#include "math.h"
#include "files.h"
#include "generate.h"
#include "monster/monster.h"
#include "object/tvalsval.h"
#include "trap.h"
#include "z-type.h"

static struct dun_data *dun;

static bool town_gen(struct cave *c, struct player *p);

static bool cave_gen(struct cave *c, struct player *p);
static bool labyrinth_gen(struct cave *c, struct player *p);

static bool build_simple(struct cave *c, int y0, int x0);
static bool build_circular(struct cave *c, int y0, int x0);
static bool build_overlap(struct cave *c, int y0, int x0);
static bool build_crossed(struct cave *c, int y0, int x0);
static bool build_large(struct cave *c, int y0, int x0);
static bool build_nest(struct cave *c, int y0, int x0);
static bool build_pit(struct cave *c, int y0, int x0);
static bool build_lesser_vault(struct cave *c, int y0, int x0);
static bool build_medium_vault(struct cave *c, int y0, int x0);
static bool build_greater_vault(struct cave *c, int y0, int x0);

static void alloc_objects(struct cave *c, int set, int typ, int num, int depth);
static bool alloc_object(struct cave *c, int set, int typ, int depth);

#define ROOM_DEBUG(...) if (1) msg(__VA_ARGS__);

#define ROOM_LOG(...) if (OPT(cheat_room)) msg(__VA_ARGS__);

/*
 * Note that Level generation is *not* an important bottleneck, though it can
 * be annoyingly slow on older machines...  Thus we emphasize "simplicity" and
 * "correctness" over "speed".
 *
 * See the "vault.txt" file for more on vault generation.
 *
 * In this file, we use the "special" granite and perma-wall sub-types, where
 * "basic" is normal, "inner" is inside a room, "outer" is the outer wall of a
 * room, and "solid" is the outer wall of the dungeon or any walls that may not
 * be pierced by corridors.  Thus the only wall type that may be pierced by a
 * corridor is the "outer granite" type. The "basic granite" type yields the
 * "actual" corridors.
 *
 * We use the special "solid" granite wall type to prevent multiple corridors
 * from piercing a wall in two adjacent locations, which would be messy, and we
 * use the special "outer" granite wall to indicate which walls "surround"
 * rooms, and may thus be "pierced" by corridors entering or leaving the room.
 *
 * Note that a tunnel which attempts to leave a room near the "edge" of the
 * dungeon in a direction toward that edge will cause "silly" wall piercings,
 * but will have no permanently incorrect effects, as long as the tunnel can
 * eventually exit from another side. And note that the wall may not come back
 * into the room by the hole it left through, so it must bend to the left or
 * right and then optionally re-enter the room (at least 2 grids away). This is
 * not a problem since every room that is large enough to block the passage of
 * tunnels is also large enough to allow the tunnel to pierce the room itself
 * several times.
 *
 * Note that no two corridors may enter a room through adjacent grids, they
 * must either share an entryway or else use entryways at least two grids
 * apart. This prevents "large" (or "silly") doorways.
 *
 * To create rooms in the dungeon, we first divide the dungeon up into "blocks"
 * of 11x11 grids each, and require that all rooms occupy a rectangular group
 * of blocks.  As long as each room type reserves a sufficient number of
 * blocks, the room building routines will not need to check bounds. Note that
 * most of the normal rooms actually only use 23x11 grids, and so reserve 33x11
 * grids.
 *
 * Note that the use of 11x11 blocks (instead of the 33x11 panels) allows more
 * variability in the horizontal placement of rooms, and at the same time has
 * the disadvantage that some rooms (two thirds of the normal rooms) may be
 * "split" by panel boundaries.  This can induce a situation where a player is
 * in a room and part of the room is off the screen.  This can be so annoying
 * that the player must set a special option to enable "non-aligned" room
 * generation.
 *
 * Note that the dungeon generation routines are much different (2.7.5)
 * and perhaps "DUN_ROOMS" should be less than 50.
 *
 * BUG: Note that it is possible to create a room which is only
 * connected to itself, because the "tunnel generation" code allows a
 * tunnel to leave a room, wander around, and then re-enter the room.
 *
 * BUG: Note that it is possible to create a set of rooms which
 * are only connected to other rooms in that set, since there is nothing
 * explicit in the code to prevent this from happening.  But this is less
 * likely than the "isolated room" problem, because each room attempts to
 * connect to another room, in a giant cycle, thus requiring at least two
 * bizarre occurances to create an isolated section of the dungeon.
 *
 * The 64 new "dungeon features" will also be used for "visual display"
 * but we must be careful not to allow, for example, the user to display
 * hidden traps in a different way from floors, or secret doors in a way
 * different from granite walls, or even permanent granite in a different
 * way from granite.  XXX XXX XXX
 */


/*
 * Dungeon allocation places and types, used with alloc_object().
 */
#define SET_CORR 1 /* Hallway */
#define SET_ROOM 2 /* Room */
#define SET_BOTH 3 /* Anywhere */

#define TYP_RUBBLE 1 /* Rubble */
#define TYP_TRAP 3 /* Trap */
#define TYP_GOLD 4 /* Gold */
#define TYP_OBJECT 5 /* Object */
#define TYP_GOOD 6 /* Great object */
#define TYP_GREAT 7 /* Great object */

/*
 * Maximum numbers of rooms along each axis (currently 6x18).
 * Used for building fixed-size arrays.
 */
#define MAX_ROOMS_ROW (DUNGEON_HGT / BLOCK_HGT)
#define MAX_ROOMS_COL (DUNGEON_WID / BLOCK_WID)

/*
 * Bounds on some arrays used in the "dun_data" structure.
 * These bounds are checked, though usually this is a formality.
 */
#define CENT_MAX 100
#define DOOR_MAX 200
#define WALL_MAX 500
#define TUNN_MAX 900


/**
 * Structure to hold all "dungeon generation" data
 */
struct dun_data {
	/* The profile used to generate the level */
	const struct cave_profile *profile;

	/* Array of centers of rooms */
	int cent_n;
	struct loc cent[CENT_MAX];

	/* Array of possible door locations */
	int door_n;
	struct loc door[DOOR_MAX];

	/* Array of wall piercing locations */
	int wall_n;
	struct loc wall[WALL_MAX];

	/* Array of tunnel grids */
	int tunn_n;
	struct loc tunn[TUNN_MAX];

	/* Number of blocks along each axis */
	int row_rooms;
	int col_rooms;

	/* Array of which blocks are used */
	bool room_map[MAX_ROOMS_ROW][MAX_ROOMS_COL];

	/* Hack -- there is a pit/nest on this level */
	bool crowded;
};


/*
 * Profile used for generating the town level.
 */
static struct cave_profile town_profile = {
	/* name builder dun_rooms dun_unusual max_rarity n_room_profiles */
	"town-default", town_gen, 50, 200, 2, 0,

	/* name rnd chg con pen jct */
	{"tunnel-default", 10, 30, 15, 25, 90},

	/* name den rng mag mc qua qc */
	{"streamer-default", 5, 2, 3, 90, 2, 40},

	/* room_profiles -- not applicable */
	NULL,

	/* cutoff -- not applicable */
	0
};


/* name function width height min-depth crowded? rarity %cutoff */
static struct room_profile default_rooms[] = {
	/* greater vaults only have rarity 1 but they have other checks */
	{"greater vault", build_greater_vault, 4, 6, 10, FALSE, 1, 100},

	/* very rare rooms (rarity=2) */
	{"medium vault", build_medium_vault, 2, 2, 5, FALSE, 2, 10},
	{"lesser vault", build_lesser_vault, 2, 3, 5, FALSE, 2, 25},
	{"monster pit", build_pit, 1, 3, 5, TRUE, 2, 40},
	{"monster nest", build_nest, 1, 3, 5, TRUE, 2, 50},

	/* unusual rooms (rarity=1) */
	{"large room", build_large, 1, 3, 3, FALSE, 1, 25},
	{"crossed room", build_crossed, 1, 3, 3, FALSE, 1, 50},
	{"circular room", build_circular, 2, 2, 1, FALSE, 1, 60},
	{"overlap room", build_overlap, 1, 3, 1, FALSE, 1, 100},

	/* normal rooms */
	{"simple room", build_simple, 1, 3, 1, FALSE, 0, 100}
};


/*
 * Profiles used for generating dungeon levels.
 */
#define NUM_CAVE_PROFILES 2
static struct cave_profile cave_profiles[NUM_CAVE_PROFILES] = {
	{
		"cave-labyrinth", labyrinth_gen, 0, 200, 0, 0,

		/* tunnels -- not applicable */
		{"tunnel-default", 10, 30, 15, 25, 90},

		/* streamers -- not applicable */
		{"streamer-default", 5, 2, 3, 90, 2, 40},

		/* room_profiles -- not applicable */
		NULL,

		/* cutoff -- unused becauase of internal checks in labyrinth_gen  */
		100
	},
	{
		/* name builder dun_rooms dun_unusual max_rarity n_room_profiles */
		"cave-default", cave_gen, 50, 200, 2, N_ELEMENTS(default_rooms),

		/* name rnd chg con pen jct */
		{"tunnel-default", 10, 30, 15, 25, 90},

		/* name den rng mag mc qua qc */
		{"streamer-default", 5, 2, 3, 90, 2, 40},

		/* room_profiles */
		default_rooms,

		/* cutoff */
		100
	}
};


/* FAILSAFE defines the maximum number of iterations that the find_* functions
 * will run before dying.
 *
 * TODO: Fix the find_* functions so they are guaranteed to test all legal open
 * squares in a reasonable amount of time.
 */
#define FAILSAFE 10000000


/**
 * Locate an empty square for 0 <= y < ymax, 0 <= x < xmax.
 *
 * This function will crash if it can't find an empty square after 100M
 * attempts. If there is a chance that there isn't an empty square available
 * you should do something else.
 *
 * TODO: Rewrite this function so that it tries every cave location exactly
 * once in a random order and only crashes if there are no empty squares.
 */
static void find_empty(struct cave *c, int *y, int ymax, int *x, int xmax) {
	int tries = 0;
	while (tries < FAILSAFE) {
		*y = randint0(ymax);
		*x = randint0(xmax);
		if (cave_isempty(c, *y, *x)) return;
		tries++;
	}
	quit_fmt("find_empty <%d, %d> failed", ymax, xmax);
}


/**
 * Locate an empty square for y1 <= y <= y2, x1 <= x <= x2.
 *
 * This function has similar behavior as find_empty() and the same caveats.
 */
static void find_empty_range(struct cave *c, int *y, int y1, int y2, int *x, int x1, int x2) {
	int tries = 0;
	while (tries < FAILSAFE) {
		*y = rand_range(y1, y2);
		*x = rand_range(x1, x2);
		if (cave_isempty(c, *y, *x)) return;
		tries++;
	}
	quit_fmt("find_empty_range <%d, %d, %d, %d> failed", y1, y2, x1, x2);
}


/**
 * Locate a grid nearby (y0, x0) within +/- yd, xd.
 */
static void find_nearby_grid(struct cave *c, int *y, int y0, int yd, int *x, int x0, int xd) {
	int tries = 0;
	while (tries < FAILSAFE) {
		*y = rand_spread(y0, yd);
		*x = rand_spread(x0, xd);
		if (cave_in_bounds(c, *y, *x)) return;
		tries++;
	}
	quit_fmt("find_nearby_grid <%d, %d, %d, %d> failed", y0, yd, x0, xd);
}


/**
 * Given two points, pick a valid cardinal direction from one to the other.
 */
static void correct_dir(int *rdir, int *cdir, int y1, int x1, int y2, int x2) {
	/* Extract vertical and horizontal directions */
	*rdir = CMP(y2, y1);
	*cdir = CMP(x2, x1);

	/* If we only have one direction to go, then we're done */
	if (!*rdir || !*cdir) return;

	/* If we need to go diagonally, then choose a random direction */
	if (randint0(100) < 50)
		*rdir = 0;
	else
		*cdir = 0;
}


/**
 * Pick a random cardinal direction.
 */
static void rand_dir(int *rdir, int *cdir) {
	/* Pick a random direction and extract the dy/dx components */
	int i = randint0(4);
	*rdir = ddy_ddd[i];
	*cdir = ddx_ddd[i];
}


/**
 * Place the player at a random starting location.
 */
static void new_player_spot(struct cave *c, struct player *p) {
	int y, x;
	int tries = 0;

	assert(c);

	/* Find empty squares that aren't in a vault to start on */
	do {
		find_empty_range(c, &y, 1, c->height - 2, &x, 1, c->width - 2);
		tries++;
	} while (c->info[y][x] & CAVE_ICKY && tries < 100);

	if (tries == 100) quit_fmt("couldn't place the player");

	/* Create stairs if allowed and necessary */
	if (OPT(birth_no_stairs)) {
	} else if (p->create_down_stair) {
		cave_set_feat(c, y, x, FEAT_MORE);
		p->create_down_stair = FALSE;
	} else if (p->create_up_stair) {
		cave_set_feat(c, y, x, FEAT_LESS);
		p->create_up_stair = FALSE;
	}

	player_place(c, p, y, x);
}


/**
 * Return how many cardinal directions around (x, y) contain walls.
 */
static int next_to_walls(struct cave *c, int y, int x) {
	int k = 0;

	assert(in_bounds_fully(y, x));

	if (c->feat[y+1][x] >= FEAT_WALL_EXTRA) k++;
	if (c->feat[y-1][x] >= FEAT_WALL_EXTRA) k++;
	if (c->feat[y][x+1] >= FEAT_WALL_EXTRA) k++;
	if (c->feat[y][x-1] >= FEAT_WALL_EXTRA) k++;

	return k;
}


/**
 * Place rubble at (x, y).
 */
static void place_rubble(struct cave *c, int y, int x) {
	cave_set_feat(c, y, x, FEAT_RUBBLE);
}


/**
 * Place stairs (of the requested type 'feat' if allowed) at (x, y).
 *
 * All stairs from town go down. All stairs on an unfinished quest level go up.
 */
static void place_stairs(struct cave *c, int y, int x, int feat) {
	if (!c->depth)
		cave_set_feat(c, y, x, FEAT_MORE);
	else if (is_quest(c->depth) || c->depth >= MAX_DEPTH - 1)
		cave_set_feat(c, y, x, FEAT_LESS);
	else
		cave_set_feat(c, y, x, feat);
}


/**
 * Place random stairs at (x, y).
 */
static void place_random_stairs(struct cave *c, int y, int x) {
	int feat = randint0(100) < 50 ? FEAT_LESS : FEAT_MORE;
	if (cave_canputitem(c, y, x))
		place_stairs(c, y, x, feat);
}


/**
 * Place a random object at (x, y).
 */
void place_object(struct cave *c, int y, int x, int level, bool good, bool great) {
	object_type otype;

	assert(cave_in_bounds(c, y, x));

	if (!cave_canputitem(c, y, x)) return;

	object_wipe(&otype);
	if (make_object(c, &otype, level, good, great)) {
		otype.origin = ORIGIN_FLOOR;
		otype.origin_depth = c->depth;

		/* Give it to the floor */
		/* XXX Should this be done in floor_carry? */
		if (!floor_carry(c, y, x, &otype) && otype.name1)
			a_info[otype.name1].created = FALSE;
	}
}


/**
 * Place a random amount of gold at (x, y).
 */
void place_gold(struct cave *c, int y, int x, int level) {
	object_type *i_ptr;
	object_type object_type_body;

	assert(cave_in_bounds(c, y, x));

	if (!cave_canputitem(c, y, x)) return;

	i_ptr = &object_type_body;
	object_wipe(i_ptr);
	make_gold(i_ptr, level, SV_GOLD_ANY);
	floor_carry(c, y, x, i_ptr);
}


/**
 * Place a secret door at (x, y).
 */
void place_secret_door(struct cave *c, int y, int x) {
	cave_set_feat(c, y, x, FEAT_SECRET);
}


/**
 * Place a closed door at (x, y).
 */
void place_closed_door(struct cave *c, int y, int x) {
	int tmp = randint0(400);

	if (tmp < 300)
		cave_set_feat(c, y, x, FEAT_DOOR_HEAD + 0x00);
	else if (tmp < 399)
		cave_set_feat(c, y, x, FEAT_DOOR_HEAD + randint1(7));
	else
		cave_set_feat(c, y, x, FEAT_DOOR_HEAD + 0x08 + randint0(8));
}


/**
 * Place a random door at (x, y).
 *
 * The door generated could be closed, open, broken, or secret.
 */
void place_random_door(struct cave *c, int y, int x) {
	int tmp = randint0(100);

	if (tmp < 30)
		cave_set_feat(c, y, x, FEAT_OPEN);
	else if (tmp < 40)
		cave_set_feat(c, y, x, FEAT_BROKEN);
	else if (tmp < 60)
		cave_set_feat(c, y, x, FEAT_SECRET);
	else
		place_closed_door(c, y, x);
}


/**
 * Chooses a vault of a particular kind at random.
 * 
 * Each vault has equal probability of being chosen. One weird thing is that
 * currently the v->typ indices are one off from the room type indices, which
 * means that build_greater_vault will call this function with "typ=8".
 *
 * TODO: Fix the weird type-off-by-one issue.
 */
struct vault *random_vault(int typ) {
	struct vault *v = vaults;
	struct vault *r = NULL;
	int n = 1;
	do {
		if (v->typ == typ) {
			if (one_in_(n)) r = v;
			n++;
		}
		v = v->next;
	} while(v);
	return r;
}


/**
 * Place some staircases near walls.
 */
static void alloc_stairs(struct cave *c, int feat, int num, int walls) {
	int y, x, i, j, done;

	/* Place "num" stairs */
	for (i = 0; i < num; i++) {
		/* Place some stairs */
		for (done = FALSE; !done; ) {
			/* Try several times, then decrease "walls" */
			for (j = 0; !done && j <= 300; j++) {
				find_empty(c, &y, c->height, &x, c->width);

				if (next_to_walls(c, y, x) < walls) continue;

				place_stairs(c, y, x, feat);
				done = TRUE;
			}

			/* Require fewer walls */
			if (walls) walls--;
		}
	}
}


/**
 * Allocates 'num' random objects in the dungeon.
 *
 * See alloc_object() for more information.
 */
static void alloc_objects(struct cave *c, int set, int typ, int num, int depth) {
	int k;
	int l = 0;
	for (k = 0; k < num; k++) {
		bool ok = alloc_object(c, set, typ, depth);
		if (!ok) l++;
	}
}


/**
 * Allocates a single random object in the dungeon.
 *
 * 'set' controls where the object is placed (corridor, room, either).
 * 'typ' conrols the kind of object (rubble, trap, gold, item).
 */
static bool alloc_object(struct cave *c, int set, int typ, int depth) {
	int x, y;
	int tries = 0;
	bool room;

	/* Pick a "legal" spot */
	while (tries < 2000) {
		tries++;

		find_empty(c, &y, c->height, &x, c->width);

		/* See if our spot is in a room or not */
		room = (c->info[y][x] & CAVE_ROOM) ? TRUE : FALSE;

		/* If we are ok with a corridor and we're in one, we're done */
		if (set & SET_CORR && !room) break;

		/* If we are ok with a room and we're in one, we're done */
		if (set & SET_ROOM && room) break;
	}

	if (tries == 2000) return FALSE;

	/* Place something */
	switch (typ) {
		case TYP_RUBBLE: place_rubble(c, y, x); break;
		case TYP_TRAP: place_trap(c, y, x); break;
		case TYP_GOLD: place_gold(c, y, x, depth); break;
		case TYP_OBJECT: place_object(c, y, x, depth, FALSE, FALSE); break;
		case TYP_GOOD: place_object(c, y, x, depth, TRUE, FALSE); break;
		case TYP_GREAT: place_object(c, y, x, depth, TRUE, TRUE); break;
	}
	return TRUE;
}


/**
 * Add visible treasure to a mineral square.
 */
static void upgrade_mineral(struct cave *c, int y, int x) {
	switch (c->feat[y][x]) {
		case FEAT_MAGMA: cave_set_feat(c, y, x, FEAT_MAGMA_K); break;
		case FEAT_QUARTZ: cave_set_feat(c, y, x, FEAT_QUARTZ_K); break;
	}
}


/**
 * Places a streamer of rock through dungeon.
 *
 * Note that their are actually six different terrain features used to
 * represent streamers. Three each of magma and quartz, one for basic vein, one
 * with hidden gold, and one with known gold. The hidden gold types are
 * currently unused.
 */
static void build_streamer(struct cave *c, int feat, int chance) {
	int i, tx, ty;
	int y, x, dir;

	/* Hack -- Choose starting point */
	y = rand_spread(DUNGEON_HGT / 2, 10);
	x = rand_spread(DUNGEON_WID / 2, 15);

	/* Choose a random direction */
	dir = ddd[randint0(8)];

	/* Place streamer into dungeon */
	while (TRUE) {
		/* One grid per density */
		for (i = 0; i < dun->profile->str.den; i++) {
			int d = dun->profile->str.rng;

			/* Pick a nearby grid */
			find_nearby_grid(c, &ty, y, d, &tx, x, d);

			/* Only convert walls */
			switch (c->feat[ty][tx]) {
				case FEAT_WALL_EXTRA:
				case FEAT_WALL_INNER:
				case FEAT_WALL_OUTER:
				case FEAT_WALL_SOLID: {
					/* Clear previous contents, add proper vein type */
					cave_set_feat(c, ty, tx, feat);

					/* Hack -- Add some (known) treasure */
					if (one_in_(chance)) upgrade_mineral(c, ty, tx);
				}
			}
		}

		/* Advance the streamer */
		y += ddy[dir];
		x += ddx[dir];

		/* Stop at dungeon edge */
		if (!cave_in_bounds(c, y, x)) break;
	}
}


/**
 * Create up to 'num' objects near the given coordinates in a vault.
 */
static void vault_objects(struct cave *c, int y, int x, int depth, int num) {
	int i, j, k;

	/* Attempt to place 'num' objects */
	for (; num > 0; --num) {
		/* Try up to 11 spots looking for empty space */
		for (i = 0; i < 11; ++i) {
			/* Pick a random location */
			find_nearby_grid(c, &j, y, 2, &k, x, 3);

			/* Require "clean" floor space */
			if (!cave_canputitem(c, j, k)) continue;

			/* Place an item or gold */
			if (randint0(100) < 75)
				place_object(c, j, k, depth, FALSE, FALSE);
			else
				place_gold(c, j, k, depth);

			/* Placement accomplished */
			break;
		}
	}
}

/**
 * Place a trap near (x, y), with a given displacement.
 */
static void vault_trap_aux(struct cave *c, int y, int x, int yd, int xd) {
	int tries, y1, x1;

	/* Find a nearby empty grid and place a trap */
	for (tries = 0; tries <= 5; tries++) {
		find_nearby_grid(c, &y1, y, yd, &x1, x, xd);
		if (!cave_isempty(c, y1, x1)) continue;

		place_trap(c, y1, x1);
		break;
	}
}


/**
 * Place 'num' traps near (x, y), with a given displacement.
 */
static void vault_traps(struct cave *c, int y, int x, int yd, int xd, int num) {
	int i;
	for (i = 0; i < num; i++)
		vault_trap_aux(c, y, x, yd, xd);
}


/**
 * Place 'num' sleeping monsters near (x, y).
 */
static void vault_monsters(struct cave *c, int y1, int x1, int depth, int num) {
	int k, i, y, x;

	/* Try to summon "num" monsters "near" the given location */
	for (k = 0; k < num; k++) {
		/* Try nine locations */
		for (i = 0; i < 9; i++) {
			int d = 1;

			/* Pick a nearby location */
			scatter(&y, &x, y1, x1, d, 0);

			/* Require "empty" floor grids */
			if (!cave_empty_bold(y, x)) continue;

			/* Place the monster (allow groups) */
			place_monster(c, y, x, depth, TRUE, TRUE);

			break;
		}
	}
}


/**
 * Mark squares as being in a room, and optionally light them.
 *
 * The boundaries (y1, x1, y2, x2) are inclusive.
 */
static void generate_room(struct cave *c, int y1, int x1, int y2, int x2, int light) {
	int y, x;
	int add = CAVE_ROOM | (light ? CAVE_GLOW : 0);
	for (y = y1; y <= y2; y++)
		for (x = x1; x <= x2; x++)
			c->info[y][x] |= add;
}


/**
 * Fill a rectangle with a feature.
 *
 * The boundaries (y1, x1, y2, x2) are inclusive.
 */
static void fill_rectangle(struct cave *c, int y1, int x1, int y2, int x2, int feat) {
	int y, x;
	for (y = y1; y <= y2; y++)
		for (x = x1; x <= x2; x++)
			cave_set_feat(c, y, x, feat);
}


/**
 * Fill the edges of a rectangle with a feature.
 *
 * The boundaries (y1, x1, y2, x2) are inclusive.
 */
static void draw_rectangle(struct cave *c, int y1, int x1, int y2, int x2, int feat) {
	int y, x;

	for (y = y1; y <= y2; y++) {
		cave_set_feat(c, y, x1, feat);
		cave_set_feat(c, y, x2, feat);
	}

	for (x = x1; x <= x2; x++) {
		cave_set_feat(c, y1, x, feat);
		cave_set_feat(c, y2, x, feat);
	}
}


static void fill_xrange(struct cave *c, int y, int x1, int x2, int feat, int info) {
	int x;
	for (x = x1; x <= x2; x++) {
		cave_set_feat(c, y, x, feat);
		c->info[y][x] |= info;
	}
}


static void fill_yrange(struct cave *c, int x, int y1, int y2, int feat, int info) {
	int y;
	for (y = y1; y <= y2; y++) {
		cave_set_feat(c, y, x, feat);
		c->info[y][x] |= info;
	}
}


static void fill_circle(struct cave *c, int y0, int x0, int radius, int feat, int info) {
	int i;
	int r2 = radius * radius;
	for(i = -radius; i <= radius; i++) {
		double j = sqrt(r2 - (i * i));
		int k = round(j);
		fill_xrange(c, y0 + i, x0 - k, x0 + k, feat, info);
		fill_yrange(c, x0 + i, y0 - k, y0 + k, feat, info);
	}
}


/**
 * Fill the lines of a cross/plus with a feature.
 *
 * The boundaries (y1, x1, y2, x2) are inclusive. When combined with
 * draw_rectangle() this will generate a large rectangular room which is split
 * into four sub-rooms.
 */
static void generate_plus(struct cave *c, int y1, int x1, int y2, int x2, int feat) {
	int y, x;

	/* Find the center */
	int y0 = (y1 + y2) / 2;
	int x0 = (x1 + x2) / 2;

	assert(c);

	for (y = y1; y <= y2; y++) cave_set_feat(c, y, x0, feat);
	for (x = x1; x <= x2; x++) cave_set_feat(c, y0, x, feat);
}


/**
 * Generate helper -- open all sides of a rectangle with a feature
 */
static void generate_open(struct cave *c, int y1, int x1, int y2, int x2, int feat) {
	int y0, x0;

	/* Center */
	y0 = (y1 + y2) / 2;
	x0 = (x1 + x2) / 2;

	/* Open all sides */
	cave_set_feat(c, y1, x0, feat);
	cave_set_feat(c, y0, x1, feat);
	cave_set_feat(c, y2, x0, feat);
	cave_set_feat(c, y0, x2, feat);
}


/**
 * Generate helper -- open one side of a rectangle with a feature
 */
static void generate_hole(struct cave *c, int y1, int x1, int y2, int x2, int feat) {
	/* Find the center */
	int y0 = (y1 + y2) / 2;
	int x0 = (x1 + x2) / 2;

	assert(c);

	/* Open random side */
	switch (randint0(4)) {
		case 0: cave_set_feat(c, y1, x0, feat); break;
		case 1: cave_set_feat(c, y0, x1, feat); break;
		case 2: cave_set_feat(c, y2, x0, feat); break;
		case 3: cave_set_feat(c, y0, x2, feat); break;
	}
}


/**
 * Build a circular room (interior radius 4-7).
 */
static bool build_circular(struct cave *c, int y0, int x0) {
	/* Pick a room size */
	int radius = 2 + randint1(2) + randint1(3);

	/* Occasional light */
	bool light = c->depth <= randint1(25) ? TRUE : FALSE;

	/* Mark interior squares as being in a room (optionally lit) */
	int info = CAVE_ROOM | (light ? CAVE_GLOW : 0);

	/* Generate outer walls and inner floors */
	fill_circle(c, y0, x0, radius + 1, FEAT_WALL_OUTER, 0);
	fill_circle(c, y0, x0, radius, FEAT_FLOOR, info);

	/* Especially large circular rooms will have a middle chamber */
	if (radius - 4 > 0 && randint0(4) < radius - 4) {
		/* choose a random direction */
		int cd, rd;
		rand_dir(&rd, &cd);

		/* draw a room with a secret door on a random side */
		draw_rectangle(c, y0 - 2, x0 - 2, y0 + 2, x0 + 2, FEAT_WALL_INNER);
		cave_set_feat(c, y0 + cd * 2, x0 + rd * 2, FEAT_SECRET);

		/* Place a treasure in the vault */
		vault_objects(c, y0, x0, c->depth, randint0(2));

		/* create some monsterss */
		vault_monsters(c, y0, x0, c->depth + 1, randint0(3));
	}

	return TRUE;
}


/**
 * Builds a normal rectangular room.
 */
static bool build_simple(struct cave *c, int y0, int x0) {
	int y, x;
	int light = FALSE;

	/* Pick a room size */
	int y1 = y0 - randint1(4);
	int x1 = x0 - randint1(11);
	int y2 = y0 + randint1(3);
	int x2 = x0 + randint1(11);

	/* Occasional light */
	if (c->depth <= randint1(25)) light = TRUE;

	/* Generate new room */
	generate_room(c, y1-1, x1-1, y2+1, x2+1, light);

	/* Generate outer walls and inner floors */
	draw_rectangle(c, y1-1, x1-1, y2+1, x2+1, FEAT_WALL_OUTER);
	fill_rectangle(c, y1, x1, y2, x2, FEAT_FLOOR);

	if (one_in_(20)) {
		/* Sometimes make a pillar room */
		for (y = y1; y <= y2; y += 2)
			for (x = x1; x <= x2; x += 2)
				cave_set_feat(c, y, x, FEAT_WALL_INNER);

	} else if (one_in_(50)) {
		/* Sometimes make a ragged-edge room */
		for (y = y1 + 2; y <= y2 - 2; y += 2) {
			cave_set_feat(c, y, x1, FEAT_WALL_INNER);
			cave_set_feat(c, y, x2, FEAT_WALL_INNER);
		}

		for (x = x1 + 2; x <= x2 - 2; x += 2) {
			cave_set_feat(c, y1, x, FEAT_WALL_INNER);
			cave_set_feat(c, y2, x, FEAT_WALL_INNER);
		}
	}
	return TRUE;
}


/**
 * Builds an overlapping rectangular room.
 */
static bool build_overlap(struct cave *c, int y0, int x0) {
	int y1a, x1a, y2a, x2a;
	int y1b, x1b, y2b, x2b;

	int light = FALSE;

	/* Occasional light */
	if (c->depth <= randint1(25)) light = TRUE;

	/* Determine extents of room (a) */
	y1a = y0 - randint1(4);
	x1a = x0 - randint1(11);
	y2a = y0 + randint1(3);
	x2a = x0 + randint1(10);

	/* Determine extents of room (b) */
	y1b = y0 - randint1(3);
	x1b = x0 - randint1(10);
	y2b = y0 + randint1(4);
	x2b = x0 + randint1(11);

	/* Generate new room (a) */
	generate_room(c, y1a-1, x1a-1, y2a+1, x2a+1, light);

	/* Generate new room (b) */
	generate_room(c, y1b-1, x1b-1, y2b+1, x2b+1, light);

	/* Generate outer walls (a) */
	draw_rectangle(c, y1a-1, x1a-1, y2a+1, x2a+1, FEAT_WALL_OUTER);

	/* Generate outer walls (b) */
	draw_rectangle(c, y1b-1, x1b-1, y2b+1, x2b+1, FEAT_WALL_OUTER);

	/* Generate inner floors (a) */
	fill_rectangle(c, y1a, x1a, y2a, x2a, FEAT_FLOOR);

	/* Generate inner floors (b) */
	fill_rectangle(c, y1b, x1b, y2b, x2b, FEAT_FLOOR);

	return TRUE;
}


/**
 * Builds a cross-shaped room.
 *
 * Room "a" runs north/south, and Room "b" runs east/east 
 * So a "central pillar" would run from x1a,y1b to x2a,y2b.
 *
 * Note that currently, the "center" is always 3x3, but I think that the code
 * below will work for 5x5 (and perhaps even for unsymetric values like 4x3 or
 * 5x3 or 3x4 or 3x5).
 */
static bool build_crossed(struct cave *c, int y0, int x0) {
	int y, x;

	int y1a, x1a, y2a, x2a;
	int y1b, x1b, y2b, x2b;

	int dy, dx, wy, wx;

	int light = FALSE;

	/* Occasional light */
	if (c->depth <= randint1(25)) light = TRUE;

	/* Pick inner dimension */
	wy = 1;
	wx = 1;

	/* Pick outer dimension */
	dy = rand_range(3, 4);
	dx = rand_range(3, 11);

	/* Determine extents of room (a) */
	y1a = y0 - dy;
	x1a = x0 - wx;
	y2a = y0 + dy;
	x2a = x0 + wx;

	/* Determine extents of room (b) */
	y1b = y0 - wy;
	x1b = x0 - dx;
	y2b = y0 + wy;
	x2b = x0 + dx;

	/* Generate new room (a) */
	generate_room(c, y1a-1, x1a-1, y2a+1, x2a+1, light);

	/* Generate new room (b) */
	generate_room(c, y1b-1, x1b-1, y2b+1, x2b+1, light);

	/* Generate outer walls (a) */
	draw_rectangle(c, y1a-1, x1a-1, y2a+1, x2a+1, FEAT_WALL_OUTER);

	/* Generate outer walls (b) */
	draw_rectangle(c, y1b-1, x1b-1, y2b+1, x2b+1, FEAT_WALL_OUTER);

	/* Generate inner floors (a) */
	fill_rectangle(c, y1a, x1a, y2a, x2a, FEAT_FLOOR);

	/* Generate inner floors (b) */
	fill_rectangle(c, y1b, x1b, y2b, x2b, FEAT_FLOOR);

	/* Special features */
	switch (randint1(4)) {
		/* Nothing */
		case 1: break;

		/* Large solid middle pillar */
		case 2: {
			fill_rectangle(c, y1b, x1a, y2b, x2a, FEAT_WALL_INNER);
			break;
		}

		/* Inner treasure vault */
		case 3: {
			/* Generate a small inner vault */
			draw_rectangle(c, y1b, x1a, y2b, x2a, FEAT_WALL_INNER);

			/* Open the inner vault with a secret door */
			generate_hole(c, y1b, x1a, y2b, x2a, FEAT_SECRET);

			/* Place a treasure in the vault */
			place_object(c, y0, x0, c->depth, FALSE, FALSE);

			/* Let's guard the treasure well */
			vault_monsters(c, y0, x0, c->depth + 2, randint0(2) + 3);

			/* Traps naturally */
			vault_traps(c, y0, x0, 4, 4, randint0(3) + 2);

			break;
		}

		/* Something else */
		case 4: {
			if (one_in_(3)) {
				/* Occasionally pinch the center shut */

				/* Pinch the east/west sides */
				for (y = y1b; y <= y2b; y++) {
					if (y == y0) continue;
					cave_set_feat(c, y, x1a - 1, FEAT_WALL_INNER);
					cave_set_feat(c, y, x2a + 1, FEAT_WALL_INNER);
				}

				/* Pinch the north/south sides */
				for (x = x1a; x <= x2a; x++) {
					if (x == x0) continue;
					cave_set_feat(c, y1b - 1, x, FEAT_WALL_INNER);
					cave_set_feat(c, y2b + 1, x, FEAT_WALL_INNER);
				}

				/* Open sides with secret doors */
				if (one_in_(3))
					generate_open(c, y1b-1, x1a-1, y2b+1, x2a+1, FEAT_SECRET);

			} else if (one_in_(3)) {
				/* Occasionally put a "plus" in the center */
				generate_plus(c, y1b, x1a, y2b, x2a, FEAT_WALL_INNER);

			} else if (one_in_(3)) {
				/* Occasionally put a "pillar" in the center */
				cave_set_feat(c, y0, x0, FEAT_WALL_INNER);
			}

			break;
		}
	}

	return TRUE;
}


/**
 * Build a large room with an inner room.
 *
 * Possible sub-types:
 *	1 - An inner room
 *	2 - An inner room with a small inner room
 *	3 - An inner room with a pillar or pillars
 *	4 - An inner room with a checkerboard
 *	5 - An inner room with four compartments
 */
static bool build_large(struct cave *c, int y0, int x0) {
	int y, x, y1, x1, y2, x2;

	int light = FALSE;

	/* Occasional light */
	if (c->depth <= randint1(25)) light = TRUE;

	/* Large room */
	y1 = y0 - 4;
	y2 = y0 + 4;
	x1 = x0 - 11;
	x2 = x0 + 11;

	/* Generate new room */
	generate_room(c, y1-1, x1-1, y2+1, x2+1, light);

	/* Generate outer walls */
	draw_rectangle(c, y1-1, x1-1, y2+1, x2+1, FEAT_WALL_OUTER);

	/* Generate inner floors */
	fill_rectangle(c, y1, x1, y2, x2, FEAT_FLOOR);

	/* The inner room */
	y1 = y1 + 2;
	y2 = y2 - 2;
	x1 = x1 + 2;
	x2 = x2 - 2;

	/* Generate inner walls */
	draw_rectangle(c, y1-1, x1-1, y2+1, x2+1, FEAT_WALL_INNER);

	/* Inner room variations */
	switch (randint1(5)) {
		/* An inner room */
		case 1: {
			/* Open the inner room with a secret door and place a monster */
			generate_hole(c, y1-1, x1-1, y2+1, x2+1, FEAT_SECRET);
			vault_monsters(c, y0, x0, c->depth + 2, 1);
			break;
		}


		/* An inner room with a small inner room */
		case 2: {
			/* Open the inner room with a secret door */
			generate_hole(c, y1-1, x1-1, y2+1, x2+1, FEAT_SECRET);

			/* Place another inner room */
			draw_rectangle(c, y0-1, x0-1, y0+1, x0+1, FEAT_WALL_INNER);

			/* Open the inner room with a locked door */
			generate_hole(c, y0-1, x0-1, y0+1, x0+1, FEAT_DOOR_HEAD + randint1(7));

			/* Monsters to guard the treasure */
			vault_monsters(c, y0, x0, c->depth + 2, randint1(3) + 2);

			/* Object (80%) or Stairs (20%) */
			if (randint0(100) < 80)
				place_object(c, y0, x0, c->depth, FALSE, FALSE);
			else
				place_random_stairs(c, y0, x0);

			/* Traps to protect the treasure */
			vault_traps(c, y0, x0, 4, 10, 2 + randint1(3));

			break;
		}


		/* An inner room with an inner pillar or pillars */
		case 3: {
			/* Open the inner room with a secret door */
			generate_hole(c, y1-1, x1-1, y2+1, x2+1, FEAT_SECRET);

			/* Inner pillar */
			fill_rectangle(c, y0-1, x0-1, y0+1, x0+1, FEAT_WALL_INNER);

			/* Occasionally, two more Large Inner Pillars */
			if (one_in_(2)) {
				if (one_in_(2)) {
					fill_rectangle(c, y0-1, x0-7, y0+1, x0-5, FEAT_WALL_INNER);
					fill_rectangle(c, y0-1, x0+5, y0+1, x0+7, FEAT_WALL_INNER);
				} else {
					fill_rectangle(c, y0-1, x0-6, y0+1, x0-4, FEAT_WALL_INNER);
					fill_rectangle(c, y0-1, x0+4, y0+1, x0+6, FEAT_WALL_INNER);
				}
			}

			/* Occasionally, some Inner rooms */
			if (one_in_(3)) {
				/* Inner rectangle */
				draw_rectangle(c, y0-1, x0-5, y0+1, x0+5, FEAT_WALL_INNER);

				/* Secret doors (random top/bottom) */
				place_secret_door(c, y0 - 3 + (randint1(2) * 2), x0 - 3);
				place_secret_door(c, y0 - 3 + (randint1(2) * 2), x0 + 3);

				/* Monsters */
				vault_monsters(c, y0, x0 - 2, c->depth + 2, randint1(2));
				vault_monsters(c, y0, x0 + 2, c->depth + 2, randint1(2));

				/* Objects */
				if (one_in_(3)) place_object(c, y0, x0 - 2, c->depth, FALSE, FALSE);
				if (one_in_(3)) place_object(c, y0, x0 + 2, c->depth, FALSE, FALSE);
			}

			break;
		}


		/* An inner room with a checkerboard */
		case 4: {
			/* Open the inner room with a secret door */
			generate_hole(c, y1-1, x1-1, y2+1, x2+1, FEAT_SECRET);

			/* Checkerboard */
			for (y = y1; y <= y2; y++)
				for (x = x1; x <= x2; x++)
					if ((x + y) & 0x01)
						cave_set_feat(c, y, x, FEAT_WALL_INNER);

			/* Monsters just love mazes. */
			vault_monsters(c, y0, x0 - 5, c->depth + 2, randint1(3));
			vault_monsters(c, y0, x0 + 5, c->depth + 2, randint1(3));

			/* Traps make them entertaining. */
			vault_traps(c, y0, x0 - 3, 2, 8, randint1(3));
			vault_traps(c, y0, x0 + 3, 2, 8, randint1(3));

			/* Mazes should have some treasure too. */
			vault_objects(c, y0, x0, c->depth, 3);

			break;
		}


		/* Four small rooms. */
		case 5: {
			/* Inner "cross" */
			generate_plus(c, y1, x1, y2, x2, FEAT_WALL_INNER);

			/* Doors into the rooms */
			if (randint0(100) < 50) {
				int i = randint1(10);
				place_secret_door(c, y1 - 1, x0 - i);
				place_secret_door(c, y1 - 1, x0 + i);
				place_secret_door(c, y2 + 1, x0 - i);
				place_secret_door(c, y2 + 1, x0 + i);
			} else {
				int i = randint1(3);
				place_secret_door(c, y0 + i, x1 - 1);
				place_secret_door(c, y0 - i, x1 - 1);
				place_secret_door(c, y0 + i, x2 + 1);
				place_secret_door(c, y0 - i, x2 + 1);
			}

			/* Treasure, centered at the center of the cross */
			vault_objects(c, y0, x0, c->depth, 2 + randint1(2));

			/* Gotta have some monsters */
			vault_monsters(c, y0 + 1, x0 - 4, c->depth + 2, randint1(4));
			vault_monsters(c, y0 + 1, x0 + 4, c->depth + 2, randint1(4));
			vault_monsters(c, y0 - 1, x0 - 4, c->depth + 2, randint1(4));
			vault_monsters(c, y0 - 1, x0 + 4, c->depth + 2, randint1(4)); 

			break;
		}
	}

	return TRUE;
}


/*
 * The following functions are used to determine if the given monster
 * is appropriate for inclusion in a monster nest or monster pit or
 * the given type.
 *
 * None of the pits/nests are allowed to include "unique" monsters.
 *
 * The old method used monster "names", which was bad, but the new
 * method uses monster race characters, which is also bad.  XXX XXX XXX
 */


/**
 * For a given flag, this function returns true if the given r_idx represents
 * a non-unique monster with that flag.
 */
static bool vault_aux_flag(int r_idx, bitflag flag) {
	monster_race *r_ptr = &r_info[r_idx];
<<<<<<< HEAD

	/* Decline unique monsters */
	if (rf_has(r_ptr->flags, RF_UNIQUE)) return (FALSE);

	/* Require "icky" flag */ 
	if (!rf_has(r_ptr->flags, RF_ICKY)) return (FALSE);

	/* Okay */
	return (TRUE);
=======
	if (rf_has(r_ptr->flags, RF_UNIQUE))
		return FALSE;
	else if (!rf_has(r_ptr->flags, flag))
		return FALSE;
	else
		return TRUE;
>>>>>>> 46b9c6f9
}


/**
 * For a given string, this function returns true if the given r_idx represents
 * a non-unique monster whose symbol is present in the string.
 */
static bool vault_aux_str(int r_idx, const char *s) {
	monster_race *r_ptr = &r_info[r_idx];
	if (rf_has(r_ptr->flags, RF_UNIQUE))
		return FALSE;
	else if (!strchr(s, r_ptr->d_char))
		return FALSE;
	else
		return TRUE;
}


/**
 * Helper function for "monster nest (jelly)"
 */
static bool vault_aux_jelly(int r_idx) {
	return vault_aux_str(r_idx, "ijm,");
}


/**
 * Helper function for "monster nest (animal)"
 */
static bool vault_aux_animal(int r_idx) {
	return vault_aux_flag(r_idx, RF_ANIMAL);
}


/**
 * Helper function for "monster nest (undead)"
 */
static bool vault_aux_undead(int r_idx) {
	return vault_aux_flag(r_idx, RF_UNDEAD);
}


/**
 * Helper function for "monster pit (orc)"
 */
<<<<<<< HEAD
static bool vault_aux_orc(int r_idx)
{
	monster_race *r_ptr = &r_info[r_idx];

	/* Decline unique monsters */
	if (rf_has(r_ptr->flags, RF_UNIQUE)) return (FALSE);

	/* Require non-undead orcs */
	if (!rf_has(r_ptr->flags, RF_ORC)) return (FALSE);
	if (rf_has(r_ptr->flags, RF_UNDEAD)) return (FALSE);

	/* Okay */
	return (TRUE);
=======
static bool vault_aux_orc(int r_idx) {
	return vault_aux_str(r_idx, "o");
>>>>>>> 46b9c6f9
}


/**
 * Helper function for "monster pit (troll)"
 */
<<<<<<< HEAD
static bool vault_aux_troll(int r_idx)
{
	monster_race *r_ptr = &r_info[r_idx];

	/* Decline unique monsters */
	if (rf_has(r_ptr->flags, RF_UNIQUE)) return (FALSE);

	/* Require non-undead trolls */
	if (!rf_has(r_ptr->flags, RF_TROLL)) return (FALSE);
	if (rf_has(r_ptr->flags, RF_UNDEAD)) return (FALSE);

	/* Okay */
	return (TRUE);
=======
static bool vault_aux_troll(int r_idx) {
	return vault_aux_str(r_idx, "T");
>>>>>>> 46b9c6f9
}

/**
 * Helper function for "monster pit (giant)"
 */
<<<<<<< HEAD
static bool vault_aux_giant(int r_idx)
{
	monster_race *r_ptr = &r_info[r_idx];

	/* Decline unique monsters */
	if (rf_has(r_ptr->flags, RF_UNIQUE)) return (FALSE);

	/* Require non-troll giants */
	if (!rf_has(r_ptr->flags, RF_TROLL)) return (FALSE);
	if (rf_has(r_ptr->flags, RF_GIANT)) return (FALSE);

	/* Okay */
	return (TRUE);
=======
static bool vault_aux_giant(int r_idx) {
	return vault_aux_str(r_idx, "P");
>>>>>>> 46b9c6f9
}


/*
 * Hack -- breath type for "vault_aux_dragon()"
 */
static bitflag vault_aux_dragon_mask[RSF_SIZE];


/**
 * Helper function for "monster pit (dragon)"
 */
static bool vault_aux_dragon(int r_idx)
{
	monster_race *r_ptr = &r_info[r_idx];
	bitflag mon_breath[RSF_SIZE];

<<<<<<< HEAD
	/* Decline unique monsters */
	if (rf_has(r_ptr->flags, RF_UNIQUE)) return (FALSE);

	/* Require dragons */
	if (!rf_has(r_ptr->flags, RF_DRAGON)) return (FALSE);
=======
	if (!vault_aux_str(r_idx, "Dd")) return FALSE;
>>>>>>> 46b9c6f9

	/* Hack -- Require correct "breath attack" */
	rsf_copy(mon_breath, r_ptr->spell_flags);
	flags_mask(mon_breath, RSF_SIZE, RSF_BREATH_MASK, FLAG_END);

	return rsf_is_equal(mon_breath, vault_aux_dragon_mask);
}


/*
 * Helper function for "monster pit (demon)"
 */
<<<<<<< HEAD
static bool vault_aux_demon(int r_idx)
{
	monster_race *r_ptr = &r_info[r_idx];

	/* Decline unique monsters */
	if (rf_has(r_ptr->flags, RF_UNIQUE)) return (FALSE);

	/* Require a "powerful" demon */
	if (!rf_has(r_ptr->flags, RF_DEMON)) return (FALSE);
	if (!rf_has(r_ptr->flags, RF_POWERFUL)) return (FALSE);

	/* Okay */
	return (TRUE);
=======
static bool vault_aux_demon(int r_idx) {
	return vault_aux_str(r_idx, "U");
>>>>>>> 46b9c6f9
}



/**
 * Build a monster nest
 *
 * A monster nest consists of a rectangular moat around a room containing
 * monsters of a given type.
 *
 * The monsters are chosen from a set of 64 randomly selected monster races,
 * to allow the nest creation to fail instead of having "holes".
 *
 * Note the use of the "get_mon_num_prep()" function, and the special
 * "get_mon_num_hook()" restriction function, to prepare the "monster
 * allocation table" in such a way as to optimize the selection of
 * "appropriate" non-unique monsters for the nest.
 *
 * Currently, a monster nest is one of
 *   a nest of "jelly" monsters (dungeon level 5 and deeper)
 *   a nest of "animal" monsters (dungeon level 30 and deeper)
 *   a nest of "undead" monsters (dungeon level 50 and deeper)
 *
 * Note that get_mon_num() function can fail, in which case the nest will be
 * empty, and will not affect the level rating.
 *
 * Monster nests will never contain unique monsters.
 */
static bool build_nest(struct cave *c, int y0, int x0) {
	int y, x, y1, x1, y2, x2;
	int tmp, i;
	int alloc_obj;
	s16b what[64];
	cptr name;
	bool empty = FALSE;
	int light = FALSE;

	/* Large room */
	y1 = y0 - 4;
	y2 = y0 + 4;
	x1 = x0 - 11;
	x2 = x0 + 11;

	/* Generate new room */
	generate_room(c, y1-1, x1-1, y2+1, x2+1, light);

	/* Generate outer walls */
	draw_rectangle(c, y1-1, x1-1, y2+1, x2+1, FEAT_WALL_OUTER);

	/* Generate inner floors */
	fill_rectangle(c, y1, x1, y2, x2, FEAT_FLOOR);

	/* Advance to the center room */
	y1 = y1 + 2;
	y2 = y2 - 2;
	x1 = x1 + 2;
	x2 = x2 - 2;

	/* Generate inner walls */
	draw_rectangle(c, y1-1, x1-1, y2+1, x2+1, FEAT_WALL_INNER);

	/* Open the inner room with a secret door */
	generate_hole(c, y1-1, x1-1, y2+1, x2+1, FEAT_SECRET);

	/* Choose a nest type */
	tmp = randint1(c->depth);

	if (tmp < 30) {
		/* Monster nest (jelly) */
		name = "jelly";
		get_mon_num_hook = vault_aux_jelly;
		alloc_obj = 30;

	} else if (tmp < 50) {
		/* Monster nest (animal) */
		name = "animal";
		get_mon_num_hook = vault_aux_animal;
		alloc_obj = 10;

	} else {
		/* Monster nest (undead) */
		name = "undead";
		get_mon_num_hook = vault_aux_undead;
		alloc_obj = 5;
	}

	/* Prepare allocation table */
	get_mon_num_prep();

	/* Pick some monster types */
	for (i = 0; i < 64; i++) {
		/* Get a (hard) monster type */
		what[i] = get_mon_num(c->depth + 10);

		/* Notice failure */
		if (!what[i]) empty = TRUE;
	}

	/* Remove restriction */
	get_mon_num_hook = NULL;

	/* Prepare allocation table */
	get_mon_num_prep();

	/* Oops */
	if (empty) return FALSE;

	/* Describe */
	ROOM_LOG("Monster nest (%s)", name);

	/* Increase the level rating */
	c->rating += 10;

	/* (Sometimes) Cause a "special feeling" (for "Monster Nests") */
	if (c->depth <= 40 && randint1(c->depth * c->depth + 1) < 300)
		c->good_item = TRUE;

	/* Place some monsters */
	for (y = y0 - 2; y <= y0 + 2; y++) {
		for (x = x0 - 9; x <= x0 + 9; x++) {
			/* Figure out what monster is being used, and place that monster */
			int r_idx = what[randint0(64)];
			place_monster_aux(c, y, x, r_idx, FALSE, FALSE);

			/* Occasionally place an item, making it good 1/3 of the time */
			if (one_in_(alloc_obj)) 
				place_object(c, y, x, c->depth + 10, one_in_(3), FALSE);
		}
	}

	return TRUE;
}



/**
 * Build a monster pits
 *
 * Monster pits are laid-out similarly to monster nests.
 *
 * Monster types in the pit
 *   orc pit (dungeon Level 5 and deeper)
 *   troll pit (dungeon Level 20 and deeper)
 *   giant pit	(dungeon Level 40 and deeper)
 *   dragon pit (dungeon Level 60 and deeper)
 *   demon pit (dungeon Level 80 and deeper)
 *
 * The inside room in a monster pit appears as shown below, where the
 * actual monsters in each location depend on the type of the pit
 *
 *   #####################
 *   #0000000000000000000#
 *   #0112233455543322110#
 *   #0112233467643322110#
 *   #0112233455543322110#
 *   #0000000000000000000#
 *   #####################
 *
 * Note that the monsters in the pit are chosen by using get_mon_num() to
 * request 16 "appropriate" monsters, sorting them by level, and using the
 * "even" entries in this sorted list for the contents of the pit.
 *
 * All of the dragons in a dragon pit must be the same color, which is handled
 * by requiring a specific "breath" attack for all of the dragons. This may
 * include "multi-hued" breath.  Note that "wyrms" may be present in many of
 * the dragon pits, if they have the proper breath.
 *
 * Note the use of the get_mon_num_prep() function, and the special
 * get_mon_num_hook() restriction function, to prepare the monster allocation
 * table in such a way as to optimize the selection of appropriate non-unique
 * monsters for the pit.
 *
 * The get_mon_num() function can fail, in which case the pit will be empty,
 * and will not effect the level rating.
 *
 * Like monster nests, monster pits will never contain unique monsters.
 */
static bool build_pit(struct cave *c, int y0, int x0) {
	int tmp, what[16];
	int i, j, y, x, y1, x1, y2, x2;
	bool empty = FALSE;
	int light = FALSE;
	cptr name;

	/* Large room */
	y1 = y0 - 4;
	y2 = y0 + 4;
	x1 = x0 - 11;
	x2 = x0 + 11;

	/* Generate new room, outer walls and inner floor */
	generate_room(c, y1-1, x1-1, y2+1, x2+1, light);
	draw_rectangle(c, y1-1, x1-1, y2+1, x2+1, FEAT_WALL_OUTER);
	fill_rectangle(c, y1, x1, y2, x2, FEAT_FLOOR);

	/* Advance to the center room */
	y1 = y1 + 2;
	y2 = y2 - 2;
	x1 = x1 + 2;
	x2 = x2 - 2;

	/* Generate inner walls, and open with a secret door */
	draw_rectangle(c, y1-1, x1-1, y2+1, x2+1, FEAT_WALL_INNER);
	generate_hole(c, y1-1, x1-1, y2+1, x2+1, FEAT_SECRET);

	/* Choose a pit type */
	tmp = randint1(c->depth);

	if (tmp < 20) {
		/* Orc pit */
		name = "orc";
		get_mon_num_hook = vault_aux_orc;
	} else if (tmp < 40) {
		/* Troll pit */
		name = "troll";
		get_mon_num_hook = vault_aux_troll;
	} else if (tmp < 60) {
		/* Giant pit */
		name = "giant";
		get_mon_num_hook = vault_aux_giant;
	} else if (tmp < 80) {
		/* Pick type of dragon pit */
		switch (randint0(6)) {
			case 0: {
				name = "acid dragon";
				flags_init(vault_aux_dragon_mask, RSF_SIZE, RSF_BR_ACID, FLAG_END);
				break;
			}

			case 1: {
				name = "electric dragon";
				flags_init(vault_aux_dragon_mask, RSF_SIZE, RSF_BR_ELEC, FLAG_END);
				break;
			}

			case 2: {
				name = "fire dragon";
				flags_init(vault_aux_dragon_mask, RSF_SIZE, RSF_BR_FIRE, FLAG_END);
				break;
			}

			case 3: {
				name = "cold dragon";
				flags_init(vault_aux_dragon_mask, RSF_SIZE, RSF_BR_COLD, FLAG_END);
				break;
			}

			case 4: {
				name = "poison dragon";
				flags_init(vault_aux_dragon_mask, RSF_SIZE, RSF_BR_POIS, FLAG_END);
				break;
			}

			default: {
				name = "multi-hued dragon";
				flags_init(vault_aux_dragon_mask, RSF_SIZE, RSF_BR_ACID, RSF_BR_ELEC,
				           RSF_BR_FIRE, RSF_BR_COLD, RSF_BR_POIS, FLAG_END);
				break;
			}

		}

		/* Restrict monster selection */
		get_mon_num_hook = vault_aux_dragon;
	} else {
		name = "demon";
		get_mon_num_hook = vault_aux_demon;
	}

	/* Prepare allocation table */
	get_mon_num_prep();

	/* Pick some monster types */
	for (i = 0; i < 16; i++) {
		/* Get a (hard) monster type */
		what[i] = get_mon_num(c->depth + 10);

		/* Notice failure */
		if (!what[i]) empty = TRUE;
	}

	/* Remove restriction */
	get_mon_num_hook = NULL;

	/* Prepare allocation table */
	get_mon_num_prep();

	/* Oops */
	if (empty) return FALSE;

	/* Sort the entries XXX XXX XXX */
	for (i = 0; i < 16 - 1; i++) {
		/* Sort the entries */
		for (j = 0; j < 16 - 1; j++) {
			int i1 = j;
			int i2 = j + 1;

			int p1 = r_info[what[i1]].level;
			int p2 = r_info[what[i2]].level;

			/* Bubble */
			if (p1 > p2) {
				int tmp = what[i1];
				what[i1] = what[i2];
				what[i2] = tmp;
			}
		}
	}

	/* Select every other entry */
	for (i = 0; i < 8; i++)
		what[i] = what[i * 2];

	ROOM_LOG("Monster pit (%s)", name);

	/* Increase the level rating */
	c->rating += 10;

	/* (Sometimes) Cause a "special feeling" (for "Monster Pits") */
	if (c->depth <= 40 && randint1(c->depth * c->depth + 1) < 300)
		c->good_item = TRUE;

	/* Top and bottom rows */
	for (x = x0 - 9; x <= x0 + 9; x++) {
		place_monster_aux(c, y0 - 2, x, what[0], FALSE, FALSE);
		place_monster_aux(c, y0 + 2, x, what[0], FALSE, FALSE);
	}

	/* Middle columns */
	for (y = y0 - 1; y <= y0 + 1; y++) {
		place_monster_aux(c, y, x0 - 9, what[0], FALSE, FALSE);
		place_monster_aux(c, y, x0 + 9, what[0], FALSE, FALSE);

		place_monster_aux(c, y, x0 - 8, what[1], FALSE, FALSE);
		place_monster_aux(c, y, x0 + 8, what[1], FALSE, FALSE);

		place_monster_aux(c, y, x0 - 7, what[1], FALSE, FALSE);
		place_monster_aux(c, y, x0 + 7, what[1], FALSE, FALSE);

		place_monster_aux(c, y, x0 - 6, what[2], FALSE, FALSE);
		place_monster_aux(c, y, x0 + 6, what[2], FALSE, FALSE);

		place_monster_aux(c, y, x0 - 5, what[2], FALSE, FALSE);
		place_monster_aux(c, y, x0 + 5, what[2], FALSE, FALSE);

		place_monster_aux(c, y, x0 - 4, what[3], FALSE, FALSE);
		place_monster_aux(c, y, x0 + 4, what[3], FALSE, FALSE);

		place_monster_aux(c, y, x0 - 3, what[3], FALSE, FALSE);
		place_monster_aux(c, y, x0 + 3, what[3], FALSE, FALSE);

		place_monster_aux(c, y, x0 - 2, what[4], FALSE, FALSE);
		place_monster_aux(c, y, x0 + 2, what[4], FALSE, FALSE);
	}

	/* Above/Below the center monster */
	for (x = x0 - 1; x <= x0 + 1; x++) {
		place_monster_aux(c, y0 + 1, x, what[5], FALSE, FALSE);
		place_monster_aux(c, y0 - 1, x, what[5], FALSE, FALSE);
	}

	/* Next to the center monster */
	place_monster_aux(c, y0, x0 + 1, what[6], FALSE, FALSE);
	place_monster_aux(c, y0, x0 - 1, what[6], FALSE, FALSE);

	/* Center monster */
	place_monster_aux(c, y0, x0, what[7], FALSE, FALSE);

	return TRUE;
}


/**
 * Build a vault from its string representation.
 */
static void build_vault(struct cave *c, int y0, int x0, int ymax, int xmax, cptr data) {
	int dx, dy, x, y;
	cptr t;

	assert(c);

	/* Place dungeon features and objects */
	for (t = data, dy = 0; dy < ymax; dy++) {
		for (dx = 0; dx < xmax; dx++, t++) {
			/* Extract the location */
			x = x0 - (xmax / 2) + dx;
			y = y0 - (ymax / 2) + dy;

			/* Skip non-grids */
			if (*t == ' ') continue;

			/* Lay down a floor */
			cave_set_feat(c, y, x, FEAT_FLOOR);

			/* Part of a vault */
			c->info[y][x] |= (CAVE_ROOM | CAVE_ICKY);

			/* Analyze the grid */
			switch (*t) {
				case '%': cave_set_feat(c, y, x, FEAT_WALL_OUTER); break;
				case '#': cave_set_feat(c, y, x, FEAT_WALL_INNER); break;
				case 'X': cave_set_feat(c, y, x, FEAT_PERM_INNER); break;
				case '+': place_secret_door(c, y, x); break;
				case '^': place_trap(c, y, x); break;
				case '*': {
					/* Treasure or a trap */
					if (randint0(100) < 75)
						place_object(c, y, x, c->depth, FALSE, FALSE);
					else
						place_trap(c, y, x);
					break;
				}
			}
		}
	}


	/* Place dungeon monsters and objects */
	for (t = data, dy = 0; dy < ymax; dy++) {
		for (dx = 0; dx < xmax; dx++, t++) {
			/* Extract the grid */
			x = x0 - (xmax / 2) + dx;
			y = y0 - (ymax / 2) + dy;

			/* Hack -- skip "non-grids" */
			if (*t == ' ') continue;

			/* Analyze the symbol */
			switch (*t) {
				case '&': place_monster(c, y, x, c->depth + 5, TRUE, TRUE); break;
				case '@': place_monster(c, y, x, c->depth + 11, TRUE, TRUE); break;

				case '9': {
					/* Meaner monster, plus treasure */
					place_monster(c, y, x, c->depth + 9, TRUE, TRUE);
					place_object(c, y, x, c->depth + 7, TRUE, FALSE);
					break;
				}

				case '8': {
					/* Nasty monster and treasure */
					place_monster(c, y, x, c->depth + 40, TRUE, TRUE);
					place_object(c, y, x, c->depth + 20, TRUE, TRUE);
					break;
				}

				case ',': {
					/* Monster and/or object */
					if (randint0(100) < 50)
						place_monster(c, y, x, c->depth + 3, TRUE, TRUE);
					if (randint0(100) < 50)
						place_object(c, y, x, c->depth + 7, FALSE, FALSE);
					break;
				}
			}
		}
	}
}


/**
 * Helper function for building vaults.
 */
static bool build_vault_type(struct cave*c, int y0, int x0, int typ, const char *label) {
	vault_type *v_ptr = random_vault(typ);
	if (v_ptr == NULL) {
		/*quit_fmt("got NULL from random_vault(%d)", typ);*/
		return FALSE;
	}

	ROOM_LOG("%s (%s)", label, v_ptr->name);

	/* Boost the rating and sometimes cause a special feeling */
	c->rating += v_ptr->rat;
	if (c->depth <= 50 || randint0(45) + 60 > c->depth) c->good_item = TRUE;

	/* Build the vault */
	build_vault(c, y0, x0, v_ptr->hgt, v_ptr->wid, v_ptr->text);

	return TRUE;
}


/**
 * Build a lesser vault.
 */
static bool build_lesser_vault(struct cave *c, int y0, int x0) {
	return build_vault_type(c, y0, x0, 6, "Lesser vault");
}


/**
 * Build a (medium) vault.
 */
static bool build_medium_vault(struct cave *c, int y0, int x0) {
	return build_vault_type(c, y0, x0, 7, "Medium vault");
}


/**
 * Build a greater vaults.
 *
 * Since Greater Vaults are so large (4x6 blocks, in a 6x18 dungeon) there is
 * a 63% chance that a randomly chosen quadrant to start a GV on won't work.
 * To balance this, we give Greater Vaults an artificially high probability
 * of being attempted, and then in this function use a depth check to cancel
 * vault creation except at deep depths.
 *
 * The following code should make a greater vault with frequencies:
 * dlvl  freq
 * 100+  18.0%
 * 90-99 16.0 - 18.0%
 * 80-89 10.0 - 11.0%
 * 70-79  5.7 -  6.5%
 * 60-69  3.3 -  3.8%
 * 50-59  1.8 -  2.1%
 * 0-49   0.0 -  1.0%
 */
static bool build_greater_vault(struct cave *c, int y0, int x0) {
	int i;
	int numerator   = 2;
	int denominator = 3;
	
	/* Only try to build a GV as the first room. */
	if (dun->cent_n > 0) return FALSE;

	/* Level 90+ has a 2/3 chance, level 80-89 has 4/9, ... */
	for(i = 90; i > c->depth; i -= 10) {
		numerator *= 2;
		denominator *= 3;
	}

	/* Attempt to pass the depth check and build a GV */
	if (randint0(denominator) >= numerator) return FALSE;

	return build_vault_type(c, y0, x0, 8, "Greater vault");
}


/**
 * Constructs a tunnel between two points
 *
 * This function must be called BEFORE any streamers are created, since we use
 * the special "granite wall" sub-types to keep track of legal places for
 * corridors to pierce rooms.
 *
 * We queue the tunnel grids to prevent door creation along a corridor which
 * intersects itself.
 *
 * We queue the wall piercing grids to prevent a corridor from leaving
 * a room and then coming back in through the same entrance.
 *
 * We pierce grids which are outer walls of rooms, and when we do so, we change
 * all adjacent outer walls of rooms into solid walls so that no two corridors
 * may use adjacent grids for exits.
 *
 * The solid wall check prevents corridors from chopping the corners of rooms
 * off, as well as silly door placement, and excessively wide room entrances.
 */
static void build_tunnel(struct cave *c, int row1, int col1, int row2, int col2) {
	int i, y, x;
	int tmp_row, tmp_col;
	int row_dir, col_dir;
	int start_row, start_col;
	int main_loop_count = 0;

	/* Used to prevent excessive door creation along overlapping corridors. */
	bool door_flag = FALSE;
	
	/* Reset the arrays */
	dun->tunn_n = 0;
	dun->wall_n = 0;
	
	/* Save the starting location */
	start_row = row1;
	start_col = col1;

	/* Start out in the correct direction */
	correct_dir(&row_dir, &col_dir, row1, col1, row2, col2);

	/* Keep going until done (or bored) */
	while ((row1 != row2) || (col1 != col2)) {
		/* Mega-Hack -- Paranoia -- prevent infinite loops */
		if (main_loop_count++ > 2000) break;

		/* Allow bends in the tunnel */
		if (randint0(100) < dun->profile->tun.chg) {
			/* Get the correct direction */
			correct_dir(&row_dir, &col_dir, row1, col1, row2, col2);

			/* Random direction */
			if (randint0(100) < dun->profile->tun.rnd)
				rand_dir(&row_dir, &col_dir);
		}

		/* Get the next location */
		tmp_row = row1 + row_dir;
		tmp_col = col1 + col_dir;

		while (!in_bounds_fully(tmp_row, tmp_col)) {
			/* Get the correct direction */
			correct_dir(&row_dir, &col_dir, row1, col1, row2, col2);

			/* Random direction */
			if (randint0(100) < dun->profile->tun.rnd)
				rand_dir(&row_dir, &col_dir);

			/* Get the next location */
			tmp_row = row1 + row_dir;
			tmp_col = col1 + col_dir;
		}


		/* Avoid the edge of the dungeon */
		if (c->feat[tmp_row][tmp_col] == FEAT_PERM_SOLID) continue;

		/* Avoid the edge of vaults */
		if (c->feat[tmp_row][tmp_col] == FEAT_PERM_OUTER) continue;

		/* Avoid "solid" granite walls */
		if (c->feat[tmp_row][tmp_col] == FEAT_WALL_SOLID) continue;

		/* Pierce "outer" walls of rooms */
		if (c->feat[tmp_row][tmp_col] == FEAT_WALL_OUTER) {
			/* Get the "next" location */
			y = tmp_row + row_dir;
			x = tmp_col + col_dir;

			/* Hack -- Avoid outer/solid permanent walls */
			if (c->feat[y][x] == FEAT_PERM_SOLID) continue;
			if (c->feat[y][x] == FEAT_PERM_OUTER) continue;

			/* Hack -- Avoid outer/solid granite walls */
			if (c->feat[y][x] == FEAT_WALL_OUTER) continue;
			if (c->feat[y][x] == FEAT_WALL_SOLID) continue;

			/* Accept this location */
			row1 = tmp_row;
			col1 = tmp_col;

			/* Save the wall location */
			if (dun->wall_n < WALL_MAX) {
				dun->wall[dun->wall_n].y = row1;
				dun->wall[dun->wall_n].x = col1;
				dun->wall_n++;
			}

			/* Forbid re-entry near this piercing */
			for (y = row1 - 1; y <= row1 + 1; y++)
				for (x = col1 - 1; x <= col1 + 1; x++)
					if (c->feat[y][x] == FEAT_WALL_OUTER)
						cave_set_feat(c, y, x, FEAT_WALL_SOLID);

		} else if (c->info[tmp_row][tmp_col] & (CAVE_ROOM)) {
			/* Travel quickly through rooms */
			/* Accept the location */
			row1 = tmp_row;
			col1 = tmp_col;

		} else if (c->feat[tmp_row][tmp_col] >= FEAT_WALL_EXTRA) {
			/* Tunnel through all other walls */
			/* Accept this location */
			row1 = tmp_row;
			col1 = tmp_col;

			/* Save the tunnel location */
			if (dun->tunn_n < TUNN_MAX) {
				dun->tunn[dun->tunn_n].y = row1;
				dun->tunn[dun->tunn_n].x = col1;
				dun->tunn_n++;
			}

			/* Allow door in next grid */
			door_flag = FALSE;

		} else {
			/* Handle corridor intersections or overlaps */
			/* Accept the location */
			row1 = tmp_row;
			col1 = tmp_col;

			/* Collect legal door locations */
			if (!door_flag) {
				/* Save the door location */
				if (dun->door_n < DOOR_MAX) {
					dun->door[dun->door_n].y = row1;
					dun->door[dun->door_n].x = col1;
					dun->door_n++;
				}

				/* No door in next grid */
				door_flag = TRUE;
			}

			/* Hack -- allow pre-emptive tunnel termination */
			if (randint0(100) >= dun->profile->tun.con) {
				/* Distance between row1 and start_row */
				tmp_row = row1 - start_row;
				if (tmp_row < 0) tmp_row = (-tmp_row);

				/* Distance between col1 and start_col */
				tmp_col = col1 - start_col;
				if (tmp_col < 0) tmp_col = (-tmp_col);

				/* Terminate the tunnel */
				if ((tmp_row > 10) || (tmp_col > 10)) break;
			}
		}
	}


	/* Turn the tunnel into corridor */
	for (i = 0; i < dun->tunn_n; i++) {
		/* Get the grid */
		y = dun->tunn[i].y;
		x = dun->tunn[i].x;

		/* Clear previous contents, add a floor */
		cave_set_feat(c, y, x, FEAT_FLOOR);
	}


	/* Apply the piercings that we found */
	for (i = 0; i < dun->wall_n; i++) {
		/* Get the grid */
		y = dun->wall[i].y;
		x = dun->wall[i].x;

		/* Convert to floor grid */
		cave_set_feat(c, y, x, FEAT_FLOOR);

		/* Place a random door */
		if (randint0(100) < dun->profile->tun.pen)
			place_random_door(c, y, x);
	}
}

/**
 * Count the number of corridor grids adjacent to the given grid.
 *
 * This routine currently only counts actual "empty floor" grids which are not
 * in rooms.
 *
 * TODO: count stairs, open doors, closed doors?
 */
static int next_to_corr(struct cave *c, int y1, int x1) {
	int i, y, x, k = 0;

	assert(cave_in_bounds_fully(c, y1, x1));

	/* Scan adjacent grids */
	for (i = 0; i < 4; i++) {
		/* Extract the location */
		y = y1 + ddy_ddd[i];
		x = x1 + ddx_ddd[i];

		/* Skip non-floors, non-empty floors, and rooms */
		if (!cave_isfloor(c, y, x)) continue;
		if (c->feat[y][x] != FEAT_FLOOR) continue;
		if (c->info[y][x] & CAVE_ROOM) continue;

		/* Count these grids */
		k++;
	}

	/* Return the number of corridors */
	return k;
}

/**
 * Returns whether a doorway can be built in a space.
 *
 * To have a doorway, a space must be adjacent to at least two corridors and be
 * between two walls.
 */
static bool possible_doorway(struct cave *c, int y, int x) {
	assert(cave_in_bounds_fully(c, y, x));

	if (next_to_corr(c, y, x) < 2)
		return FALSE;
	else if (c->feat[y-1][x] >= FEAT_MAGMA && c->feat[y+1][x] >= FEAT_MAGMA)
		return TRUE;
	else if (c->feat[y][x-1] >= FEAT_MAGMA && c->feat[y][x+1] >= FEAT_MAGMA)
		return TRUE;
	else
		return FALSE;
}


/**
 * Places door at y, x position if at least 2 walls found
 */
static void try_door(struct cave *c, int y, int x) {
	assert(cave_in_bounds(c, y, x));

	if (c->feat[y][x] >= FEAT_MAGMA) return;
	if (c->info[y][x] & CAVE_ROOM) return;

	if (randint0(100) < dun->profile->tun.jct && possible_doorway(c, y, x))
		place_random_door(c, y, x);
}




/**
 * Attempt to build a room of the given type at the given block
 *
 * Note that we restrict the number of "crowded" rooms to reduce
 * the chance of overflowing the monster list during level creation.
 */
static bool room_build(struct cave *c, int by0, int bx0, struct room_profile profile) {
	/* Extract blocks */
	int by1 = by0;
	int bx1 = bx0;
	int by2 = by0 + profile.height;
	int bx2 = bx0 + profile.width;

	int y, x;
	int by, bx;

	/* Enforce the room profile's minimum depth */
	if (c->depth < profile.level) return FALSE;

	/* Only allow one crowded room per level */
	if (dun->crowded && profile.crowded) return FALSE;

	/* Never run off the screen */
	if (by1 < 0 || by2 >= dun->row_rooms) return FALSE;
	if (bx1 < 0 || bx2 >= dun->col_rooms) return FALSE;

	/* Verify open space */
	for (by = by1; by <= by2; by++)
		for (bx = bx1; bx <= bx2; bx++)
			if (dun->room_map[by][bx])
				return FALSE;

	/* Get the location of the room */
	y = ((by1 + by2 + 1) * BLOCK_HGT) / 2;
	x = ((bx1 + bx2 + 1) * BLOCK_WID) / 2;

	/* Try to build a room */
	if (!profile.builder(c, y, x)) return FALSE;

	/* Save the room location */
	if (dun->cent_n < CENT_MAX) {
		dun->cent[dun->cent_n].y = y;
		dun->cent[dun->cent_n].x = x;
		dun->cent_n++;
	}

	/* Reserve some blocks */
	for (by = by1; by <= by2; by++)
		for (bx = bx1; bx <= bx2; bx++)
			dun->room_map[by][bx] = TRUE;

	/* Count "crowded" rooms */
	if (profile.crowded) dun->crowded = TRUE;

	/* Success */
	return TRUE;
}

/**
 * Generate a new dungeon level.
 */
#define DUN_AMT_ROOM 7	/* Number of objects for rooms */
#define DUN_AMT_ITEM 2 /* Number of objects for rooms/corridors */
#define DUN_AMT_GOLD 3 /* Amount of treasure for rooms/corridors */
static bool cave_gen(struct cave *c, struct player *p) {
	int i, j, k, l, y, x, y1, x1;
	int by, bx, key, rarity, tries;
	int num_rooms, size_percent;
	int dun_unusual = dun->profile->dun_unusual;

	bool blocks_tried[MAX_ROOMS_ROW][MAX_ROOMS_COL];

	/* Possibly generate fewer rooms in a smaller area via a scaling factor.
	 * Since we scale row_rooms and col_rooms by the same amount, DUN_ROOMS
	 * gives the same "room density" no matter what size the level turns out
	 * to be. TODO: vary room density slightly? */

	/* XXX: Until vault generation is improved, scaling variance is removed */
	i = randint1(10);
	if (is_quest(c->depth)) size_percent = 100;
	else if (i < 2) size_percent = 75;
	else if (i < 3) size_percent = 80;
	else if (i < 4) size_percent = 85;
	else if (i < 5) size_percent = 90;
	else if (i < 6) size_percent = 95;
	else size_percent = 100;
	size_percent = 100;

	/* scale the various generation variables */
	num_rooms = dun->profile->dun_rooms * size_percent / 100;
	c->height = DUNGEON_HGT * size_percent / 100;
	c->width  = DUNGEON_WID * size_percent / 100;

	/* Initially fill with basic granite */
	fill_rectangle(c, 0, 0, DUNGEON_HGT - 1, DUNGEON_WID - 1, FEAT_WALL_EXTRA);

	/* Actual maximum number of rooms on this level */
	dun->row_rooms = c->height / BLOCK_HGT;
	dun->col_rooms = c->width / BLOCK_WID;

	/* Initialize the room table */
	for (by = 0; by < dun->row_rooms; by++)
		for (bx = 0; bx < dun->col_rooms; bx++)
			dun->room_map[by][bx] = blocks_tried[by][bx]  = FALSE;

	/* No rooms yet, crowded or otherwise. */
	dun->crowded = FALSE;
	dun->cent_n = 0;

	/* Build some rooms */
	tries = 0;
	while(tries < num_rooms) {
		tries++;

		/* Count the room blocks we haven't tried yet. */
		j = 0;
		for(by=0; by < dun->row_rooms; by++)
			for(bx=0; bx < dun->col_rooms; bx++)
				if (!blocks_tried[by][bx]) j++;

		/* If we've tried all blocks we're done. */
		if (j == 0) break;

		/* Choose one of the j untried blocks, saving its coordinates. */
		k = randint0(j);
		l = 0;
		for(by = 0; by < dun->row_rooms; by++) {
			for(bx = 0; bx < dun->col_rooms; bx++) {
				if (blocks_tried[by][bx]) continue;
				if (l == k) break;
				l++;
			}
			if (l == k) break;
		}

		/* Mark that we are trying this block. */
		blocks_tried[by][bx] = TRUE;

		/* Roll for random key (to be compared against a profile's cutoff) */
		key = randint0(100);

		/* We generate a rarity number to figure out how exotic to make the
		 * room. This number has a depth/DUN_UNUSUAL chance of being > 0,
		 * a depth^2/DUN_UNUSUAL^2 chance of being > 1, up to MAX_RARITY.
		 */
		i = 0;
		rarity = 0;
		while (i == rarity && i < dun->profile->max_rarity) {
			if (randint0(dun_unusual) < c->depth) rarity++;
			i++;
		}

		/* Once we have a key and a rarity, we iterate through out list of
		 * room profiles looking for a match (whose cutoff > key and whose
		 * rarity > this rarity). We try building the room, and if it works
		 * then we are done with this iteration. We keep going until we find
		 * a room that we can build successfully or we exhaust the profiles.
         */
		i = 0;
		for (i = 0; i < dun->profile->n_room_profiles; i++) {
			struct room_profile profile = dun->profile->room_profiles[i];
			if (profile.rarity > rarity) continue;
			if (profile.cutoff <= key) continue;
			
			if (room_build(c, by, bx, profile)) break;
		}
	}

	/* Generate permanent walls around the edge of the dungeon */
	draw_rectangle(c, 0, 0, DUNGEON_HGT - 1, DUNGEON_WID - 1, FEAT_PERM_SOLID);

	/* Hack -- Scramble the room order */
	for (i = 0; i < dun->cent_n; i++) {
		int pick1 = randint0(dun->cent_n);
		int pick2 = randint0(dun->cent_n);
		y1 = dun->cent[pick1].y;
		x1 = dun->cent[pick1].x;
		dun->cent[pick1].y = dun->cent[pick2].y;
		dun->cent[pick1].x = dun->cent[pick2].x;
		dun->cent[pick2].y = y1;
		dun->cent[pick2].x = x1;
	}

	/* Start with no tunnel doors */
	dun->door_n = 0;

	/* Hack -- connect the first room to the last room */
	y = dun->cent[dun->cent_n-1].y;
	x = dun->cent[dun->cent_n-1].x;

	/* Connect all the rooms together */
	for (i = 0; i < dun->cent_n; i++) {
		/* Connect the room to the previous room */
		build_tunnel(c, dun->cent[i].y, dun->cent[i].x, y, x);

		/* Remember the "previous" room */
		y = dun->cent[i].y;
		x = dun->cent[i].x;
	}

	/* Place intersection doors */
	for (i = 0; i < dun->door_n; i++) {
		/* Extract junction location */
		y = dun->door[i].y;
		x = dun->door[i].x;

		/* Try placing doors */
		try_door(c, y, x - 1);
		try_door(c, y, x + 1);
		try_door(c, y - 1, x);
		try_door(c, y + 1, x);
	}

	/* Add some magma streamers */
	for (i = 0; i < dun->profile->str.mag; i++)
		build_streamer(c, FEAT_MAGMA, dun->profile->str.mc);

	/* Add some quartz streamers */
	for (i = 0; i < dun->profile->str.qua; i++)
		build_streamer(c, FEAT_QUARTZ, dun->profile->str.qc);

	/* Place 3 or 4 down stairs near some walls */
	alloc_stairs(c, FEAT_MORE, rand_range(3, 4), 3);
    
	/* Place 1 or 2 up stairs near some walls */
	alloc_stairs(c, FEAT_LESS, rand_range(1, 2), 3);

	/* General amount of rubble, traps and monsters */
	k = MAX(MIN(c->depth / 3, 10), 2);

	/* Put some rubble in corridors */
	alloc_objects(c, SET_CORR, TYP_RUBBLE, randint1(k), c->depth);

	/* Place some traps in the dungeon */
	alloc_objects(c, SET_BOTH, TYP_TRAP, randint1(k), c->depth);

	/* Determine the character location */
	new_player_spot(c, p);

	/* Pick a base number of monsters */
	i = MIN_M_ALLOC_LEVEL + randint1(8) + k;

	/* Put some monsters in the dungeon */
	for (; i > 0; i--)
		alloc_monster(c, loc(p->px, p->py), 0, TRUE, c->depth);

	/* Ensure quest monsters */
	if (is_quest(c->depth)) {
		for (i = 1; i < z_info->r_max; i++) {
			monster_race *r_ptr = &r_info[i];
			int y, x;
			
			/* The monster must be an unseen quest monster of this depth. */
			if (r_ptr->cur_num > 0) continue;
			if (!rf_has(r_ptr->flags, RF_QUESTOR)) continue;
			if (r_ptr->level != c->depth) continue;

			/* Pick a location and place the monster */
			find_empty(c, &y, c->height, &x, c->width);
			place_monster_aux(c, y, x, i, TRUE, TRUE);
		}
	}

	/* Put some objects in rooms */
	alloc_objects(c, SET_ROOM, TYP_OBJECT, Rand_normal(DUN_AMT_ROOM, 3), c->depth);

	/* Put some objects/gold in the dungeon */
	alloc_objects(c, SET_BOTH, TYP_OBJECT, Rand_normal(DUN_AMT_ITEM, 3), c->depth);
	alloc_objects(c, SET_BOTH, TYP_GOLD, Rand_normal(DUN_AMT_GOLD, 3), c->depth);

	return TRUE;
}


/**
 * Used to convert (x, y) into an array index (i) in labyrinth_gen().
 */
static int lab_toi(int y, int x, int w) {
	return y * w + x;
}

/**
 * Used to convert an array index (i) into (x, y) in labyrinth_gen().
 */
static void lab_toyx(int i, int w, int *y, int *x) {
	*y = i / w;
	*x = i % w;
}

/**
 * Given an adjoining wall (a wall which separates two labyrinth cells)
 * set a and b to point to the cell indices which are separated. Used by
 * labyrinth_gen().
 */
static void lab_get_adjoin(int i, int w, int *a, int *b) {
	int y, x;
	lab_toyx(i, w, &y, &x);
	if (x % 2 == 0) {
		*a = lab_toi(y - 1, x, w);
		*b = lab_toi(y + 1, x, w);
	} else {
		*a = lab_toi(y, x - 1, w);
		*b = lab_toi(y, x + 1, w);
	}
}

/**
 * Return whether (x, y) is a tunnel.
 *
 * For our purposes a tunnel is a horizontal or vertical path, not an
 * intersection. Thus, we want the squares on either side to walls in one
 * case (e.g. up/down) and open in the other case (e.g. left/right). We don't
 * want a square that represents an intersection point.
 *
 * The high-level idea is that these are squares which can't be avoided (by
 * walking diagonally around them).
 */
static bool lab_is_tunnel(struct cave *c, int y, int x) {
	bool left = cave_iswall(c, y, x - 1);
	bool right = cave_iswall(c, y, x + 1);
	bool up = cave_iswall(c, y - 1, x);
	bool down = cave_iswall(c, y + 1, x);

	return up == down && left == right && up != left;
}


/**
 *
 */
static bool labyrinth_gen(struct cave *c, struct player *p) {
	int i, j, k, y, x;

	/* Size of the actual labyrinth part must be odd. */
	/* NOTE: these are not the actual dungeon size, but rather the size of the
     * area we're genearting a labyrinth in (which doesn't count theh enclosing
     * outer walls. */
	/*int h = 17;*/
	int h = 15 + randint0(c->depth / 10) * 2;
	int w = 51 + randint0(c->depth / 10) * 2;

	/* This is the number of squares in the labyrinth */
	int n = h * w;

	/* NOTE: 'sets' and 'walls' are too large... we only need to use about
	 * 1/4 as much memory. However, in that case, the addressing math becomes
	 * a lot more complicated, so let's just stick with this because it's
	 * easier to read. */

	/* 'sets' tracks connectedness; if sets[i] == sets[j] then cells i and j
	 * are connected to each other in the maze. */
	int sets[n];

	/* 'walls' is a list of wall coordinates which we will randomize */
	int walls[n];

	/* Most labyrinths are lit */
	bool lit = randint0(c->depth) < 25 || randint0(2) < 1;

	/* Many labyrinths are known */
	bool known = lit && randint0(c->depth) < 25;

	/* Most labyrinths have soft (diggable) walls */
	bool soft = randint0(c->depth) < 35 || randint0(3) < 2;

	/* There's a base 1 in 100 to accept the labyrinth */
	int chance = 1;

	/* Don't try this on quest levels, kids... */
	if (is_quest(c->depth)) return FALSE;

	/* Certain numbers increase the chance of having a labyrinth */
	if (c->depth % 3 == 0) chance += 2;
	if (c->depth % 5 == 0) chance += 3;
	if (c->depth % 7 == 0) chance += 5;
	if (c->depth % 11 == 0) chance += 7;
	if (c->depth % 13 == 0) chance += 11;

	/* Only generate the level if we pass a check */
	/* NOTE: This test gets performed after we pass the test to use the
	 * labyrinth cave profile (which is a 50% chance currently). */
	if (randint0(100) >= chance) return FALSE;

	/* This is the dungeon size, which does include the enclosing walls */
	c->height = h + 2;
	c->width = w + 2;

	/* Fill whole level with perma-rock */
	fill_rectangle(c, 0, 0, DUNGEON_HGT - 1, DUNGEON_WID - 1, FEAT_PERM_SOLID);

	/* Fill the labyrinth area with rock */
	fill_rectangle(c, 1, 1, h, w, soft ? FEAT_WALL_SOLID : FEAT_PERM_SOLID);

	/* Initialize each wall. */
	for (i = 0; i < n; i++) {
		walls[i] = i;
		sets[i] = -1;
	}

	/* Cut out a grid of 1x1 rooms which we will call "cells" */
	for (y = 0; y < h; y += 2) {
		for (x = 0; x < w; x += 2) {
			int k = lab_toi(y, x, w);
			sets[k] = k;
			cave_set_feat(c, y + 1, x + 1, FEAT_FLOOR);
			if (lit) c->info[y + 1][x + 1] |= CAVE_GLOW;
		}
	}

	/* Shuffle the walls, using Knuth's shuffle. */
	for (i = 0; i < n; i++) {
		j = randint0(n - i);
		k = walls[i];
		walls[i] = walls[j];
		walls[j] = k;
	}

	/* For each adjoining wall, look at the cells it divides. If they aren't
	 * in the same set, remove the wall and join their sets.
	 *
	 * This is a randomized version of Kruskal's algorithm.
	 */
	for (i = 0; i < n; i++) {
		int a, b, x, y;

		j = walls[i];

		/* If this cell isn't an adjoining wall, skip it */
		lab_toyx(j, w, &y, &x);
		if ((x < 1 && y < 1) || (x > w - 2 && y > h - 2)) continue;
		if (x % 2 == y % 2) continue;

		/* Figure out which cells are separated by this wall */
		lab_get_adjoin(j, w, &a, &b);

		/* If the cells aren't connected, kill the wall and join the sets */
		if (sets[a] != sets[b]) {
			int sa = sets[a];
			int sb = sets[b];
			cave_set_feat(c, y + 1, x + 1, FEAT_FLOOR);
			if (lit) c->info[y + 1][x + 1] |= CAVE_GLOW;

			for (k = 0; k < n; k++) {
				if (sets[k] == sb) sets[k] = sa;
			}
		}
	}

	/* Place 1-2 down stairs near some walls */
	if (OPT(birth_no_stairs) || !p->create_up_stair)
		alloc_stairs(c, FEAT_MORE, 1, 3);
    
	/* Place 1 up stairs near some walls */
	if (OPT(birth_no_stairs) || !p->create_down_stair)
		alloc_stairs(c, FEAT_LESS, 1, 3);

	/* Generate a door for every 100 squares in the labyrinth */
	for (i = n / 100; i > 0; i--) {
		/* Try 10 times to find a useful place for a door, then place it */
		for (j = 0; j < 10; j++) {
			find_empty_range(c, &y, 1, h, &x, 1, w);
			if (lab_is_tunnel(c, y, x)) break;
		}

		place_closed_door(c, y, x);
	}

	/* General some rubble, traps and monsters */
	k = MAX(MIN(c->depth / 3, 10), 2);

	/* Put some rubble in corridors */
	alloc_objects(c, SET_BOTH, TYP_RUBBLE, randint1(k), c->depth);

	/* Place some traps in the dungeon */
	alloc_objects(c, SET_BOTH, TYP_TRAP, randint1(k), c->depth);

	/* Determine the character location */
	new_player_spot(c, p);

	/* Put some monsters in the dungeon */
	for (i = MIN_M_ALLOC_LEVEL + randint1(8) + k; i > 0; i--)
		alloc_monster(c, loc(p->px, p->py), 0, TRUE, c->depth);

	/* Put some objects/gold in the dungeon */
	alloc_objects(c, SET_BOTH, TYP_OBJECT, Rand_normal(6, 3), c->depth);
	alloc_objects(c, SET_BOTH, TYP_GOLD, Rand_normal(6, 3), c->depth);
	alloc_objects(c, SET_BOTH, TYP_GOOD, randint0(2), c->depth);

	/* Unlit labyrinths will have some good items */
	if (!lit)
		alloc_objects(c, SET_BOTH, TYP_GOOD, Rand_normal(3, 2), c->depth);

	/* Hard (non-diggable) labyrinths will have some great items */
	if (!soft)
		alloc_objects(c, SET_BOTH, TYP_GREAT, Rand_normal(2, 1), c->depth);

	/* If we want the players to see the maze layout, do that now */
	if (known) wiz_light();

	return TRUE;
}


/**
 * Builds a store at a given pseudo-location
 *
 * Currently, there is a main street horizontally through the middle of town,
 * and all the shops face it (e.g. the shops on the north side face south).
 */
static void build_store(struct cave *c, int n, int yy, int xx) {
	/* Find the "center" of the store */
	int y0 = yy * 9 + 6;
	int x0 = xx * 14 + 12;

	/* Determine the store boundaries */
	int y1 = y0 - randint1((yy == 0) ? 3 : 2);
	int y2 = y0 + randint1((yy == 1) ? 3 : 2);
	int x1 = x0 - randint1(5);
	int x2 = x0 + randint1(5);

	/* Determine door location, based on which side of the street we're on */
	int dy = (yy == 0) ? y2 : y1;
	int dx = rand_range(x1, x2);

	/* Build an invulnerable rectangular building */
	fill_rectangle(c, y1, x1, y2, x2, FEAT_PERM_EXTRA);

	/* Clear previous contents, add a store door */
	cave_set_feat(c, dy, dx, FEAT_SHOP_HEAD + n);
}


/**
 * Generate the "consistent" town features, and place the player
 *
 * HACK: We seed the simple RNG, so we always get the same town layout,
 * including the size and shape of the buildings, the locations of the
 * doorways, and the location of the stairs. This means that if any of the
 * functions used to build the town change the way they use the RNG, the
 * town layout will be generated differently.
 *
 * XXX: Remove this gross hack when this piece of code is fully reentrant -
 * i.e., when all we need to do is swing a pointer to change caves, we just
 * need to generate the town once (we will also need to save/load the town).
 */
static void town_gen_hack(struct cave *c, struct player *p) {
	int y, x, n, k;
	int rooms[MAX_STORES];

	int n_rows = 2;
	int n_cols = (MAX_STORES + 1) / n_rows;

	/* Switch to the "simple" RNG and use our original town seed */
	Rand_quick = TRUE;
	Rand_value = seed_town;

	/* Prepare an Array of "remaining stores", and count them */
	for (n = 0; n < MAX_STORES; n++) rooms[n] = n;

	/* Place rows of stores */
	for (y = 0; y < n_rows; y++) {
		for (x = 0; x < n_cols; x++) {
			if (n < 1) break;

			/* Pick a remaining store */
			k = randint0(n);

			/* Build that store at the proper location */
			build_store(c, rooms[k], y, x);

			/* Shift the stores down, remove one store */
			rooms[k] = rooms[--n];
		}
	}

	/* Place the stairs */
	find_empty_range(c, &y, 3, TOWN_HGT - 4, &x, 3, TOWN_WID - 4);

	/* Clear previous contents, add down stairs */
	cave_set_feat(c, y, x, FEAT_MORE);

	/* Place the player */
	player_place(c, p, y, x);

	/* go back to using the "complex" RNG */
	Rand_quick = FALSE;
}


/**
 * Town logic flow for generation of new town.
 *
 * We start with a fully wiped cave of normal floors. This function does NOT do
 * anything about the owners of the stores, nor the contents thereof. It only
 * handles the physical layout.
 */
static bool town_gen(struct cave *c, struct player *p) {
	int i;
	bool daytime = turn % (10 * TOWN_DAWN) < (10 * TOWN_DUSK);
	int residents = daytime ? MIN_M_ALLOC_TD : MIN_M_ALLOC_TN;

	assert(c);

	c->height = TOWN_HGT;
	c->width = TOWN_WID;

	/* NOTE: We can't use c->height and c->width here because then there'll be
     * a bunch of empty space in the level that monsters might spawn in (or
	 * teleport might take you to, or whatever).
	 *
	 * TODO: fix this to use c->height and c->width when all the 'choose
	 * random location' things honor them.
	 */

	/* Start with solid walls, and then create some floor in the middle */
	fill_rectangle(c, 0, 0, DUNGEON_HGT - 1, DUNGEON_WID - 1, FEAT_PERM_SOLID);
	fill_rectangle(c, 1, 1, c->height -2, c->width - 2, FEAT_FLOOR);

	/* Build stuff */
	town_gen_hack(c, p);

	/* Apply illumination */
	cave_illuminate(c, daytime);

	/* Make some residents */
	for (i = 0; i < residents; i++)
		alloc_monster(c, loc(p->px, p->py), 3, TRUE, c->depth);

	return TRUE;
}


/**
 * Clear the dungeon, ready for generation to begin.
 */
static void cave_clear(struct cave *c, struct player *p) {
	int x, y;

	wipe_o_list(c);
	wipe_mon_list(c, p);

	/* Clear flags and flow information. */
	for (y = 0; y < DUNGEON_HGT; y++) {
		for (x = 0; x < DUNGEON_WID; x++) {
			/* Erase features */
			c->feat[y][x] = 0;

			/* Erase flags */
			c->info[y][x] = 0;
			c->info2[y][x] = 0;

			/* Erase flow */
			c->cost[y][x] = 0;
			c->when[y][x] = 0;

			/* Erase monsters/player */
			c->m_idx[y][x] = 0;
		}
	}

	/* Unset the player's coordinates */
	p->px = p->py = 0;

	/* Nothing special here yet */
	c->good_item = FALSE;

	/* Nothing good here yet */
	c->rating = 0;
}

/**
 * Calculate the level feeling.
 */
static int calculate_feeling(struct cave *c) {
	/* Town gets no feeling */
	if (c->depth == 0) return 0;

	/* Artifacts trigger a special feeling when preserve=no */
	if (c->good_item && OPT(birth_no_preserve)) return 1;

	if (c->rating > 50 + c->depth) return 2;
	if (c->rating > 40 + 4 * c->depth / 5) return 3;
	if (c->rating > 30 + 3 * c->depth / 5) return 4;
	if (c->rating > 20 + 2 * c->depth / 5) return 5;
	if (c->rating > 15 + c->depth / 3) return 6;
	if (c->rating > 10 + c->depth / 5) return 7;
	if (c->rating > 5 + c->depth / 10) return 8;
	if (c->rating > 0) return 9;
	return 10;
}

/**
 * Generate a random level.
 *
 * Confusingly, this function also generate the town level (level 0).
 */
void cave_generate(struct cave *c, struct player *p) {
	const char *error = "no generation";
	int tries = 0;

	assert(c);

	c->depth = p->depth;

	/* Generate */
	for (tries = 0; tries < 100 && error; tries++) {
		struct dun_data dun_body;

		error = NULL;
		cave_clear(c, p);

		/* Mark the dungeon as being unready (to avoid artifact loss, etc) */
		character_dungeon = FALSE;

		/* Allocate global data (will be freed when we leave the loop) */
		dun = &dun_body;
		
		if (!p->depth) {
			dun->profile = &town_profile;
			dun->profile->builder(c, p);
		} else {
			int perc = randint0(100);
			int last = NUM_CAVE_PROFILES - 1;
			int i;
			for (i = 0; i < NUM_CAVE_PROFILES; i++) {
				bool ok;
				const struct cave_profile *profile;

				profile = dun->profile = &cave_profiles[i];
				if (i < last && profile->cutoff < perc) continue;
            
				ok = dun->profile->builder(c, p);
				if (ok) break;
			}
		}

		c->feeling = calculate_feeling(c);

		/* Regenerate levels that overflow their maxima */
		if (o_max >= z_info->o_max) 
			error = "too many objects";
		if (mon_max >= z_info->m_max)
			error = "too many monsters";

		if (error) ROOM_LOG("Generation restarted: %s.", error);
	}

	if (error) quit_fmt("cave_generate() failed 100 times!");

	/* The dungeon is ready */
	character_dungeon = TRUE;

	c->created_at = turn;
}<|MERGE_RESOLUTION|>--- conflicted
+++ resolved
@@ -1379,24 +1379,12 @@
  */
 static bool vault_aux_flag(int r_idx, bitflag flag) {
 	monster_race *r_ptr = &r_info[r_idx];
-<<<<<<< HEAD
-
-	/* Decline unique monsters */
-	if (rf_has(r_ptr->flags, RF_UNIQUE)) return (FALSE);
-
-	/* Require "icky" flag */ 
-	if (!rf_has(r_ptr->flags, RF_ICKY)) return (FALSE);
-
-	/* Okay */
-	return (TRUE);
-=======
 	if (rf_has(r_ptr->flags, RF_UNIQUE))
 		return FALSE;
 	else if (!rf_has(r_ptr->flags, flag))
 		return FALSE;
 	else
 		return TRUE;
->>>>>>> 46b9c6f9
 }
 
 
@@ -1415,11 +1403,22 @@
 }
 
 
+static bool vault_aux_template(int r_idx, const char *s) {
+	monster_race *r_ptr = &r_info[r_idx];
+	if (rf_has(r_ptr->flags, RF_UNIQUE))
+		return FALSE;
+	else if (r_ptr->rval != lookup_monster_base(s))
+		return FALSE;
+	else
+		return TRUE;
+}
+
+
 /**
  * Helper function for "monster nest (jelly)"
  */
 static bool vault_aux_jelly(int r_idx) {
-	return vault_aux_str(r_idx, "ijm,");
+	return vault_aux_str(r_idx, RF_ICKY);
 }
 
 
@@ -1442,71 +1441,23 @@
 /**
  * Helper function for "monster pit (orc)"
  */
-<<<<<<< HEAD
-static bool vault_aux_orc(int r_idx)
-{
-	monster_race *r_ptr = &r_info[r_idx];
-
-	/* Decline unique monsters */
-	if (rf_has(r_ptr->flags, RF_UNIQUE)) return (FALSE);
-
-	/* Require non-undead orcs */
-	if (!rf_has(r_ptr->flags, RF_ORC)) return (FALSE);
-	if (rf_has(r_ptr->flags, RF_UNDEAD)) return (FALSE);
-
-	/* Okay */
-	return (TRUE);
-=======
 static bool vault_aux_orc(int r_idx) {
-	return vault_aux_str(r_idx, "o");
->>>>>>> 46b9c6f9
+	return (vault_aux_flag(r_idx, RF_ORC) && !vault_aux_flag(r_idx, RF_UNDEAD)) ;
 }
 
 
 /**
  * Helper function for "monster pit (troll)"
  */
-<<<<<<< HEAD
-static bool vault_aux_troll(int r_idx)
-{
-	monster_race *r_ptr = &r_info[r_idx];
-
-	/* Decline unique monsters */
-	if (rf_has(r_ptr->flags, RF_UNIQUE)) return (FALSE);
-
-	/* Require non-undead trolls */
-	if (!rf_has(r_ptr->flags, RF_TROLL)) return (FALSE);
-	if (rf_has(r_ptr->flags, RF_UNDEAD)) return (FALSE);
-
-	/* Okay */
-	return (TRUE);
-=======
 static bool vault_aux_troll(int r_idx) {
-	return vault_aux_str(r_idx, "T");
->>>>>>> 46b9c6f9
+	return (vault_aux_flag(r_idx, RF_TROLL) && !vault_aux_flag(r_idx, RF_UNDEAD));
 }
 
 /**
  * Helper function for "monster pit (giant)"
  */
-<<<<<<< HEAD
-static bool vault_aux_giant(int r_idx)
-{
-	monster_race *r_ptr = &r_info[r_idx];
-
-	/* Decline unique monsters */
-	if (rf_has(r_ptr->flags, RF_UNIQUE)) return (FALSE);
-
-	/* Require non-troll giants */
-	if (!rf_has(r_ptr->flags, RF_TROLL)) return (FALSE);
-	if (rf_has(r_ptr->flags, RF_GIANT)) return (FALSE);
-
-	/* Okay */
-	return (TRUE);
-=======
 static bool vault_aux_giant(int r_idx) {
-	return vault_aux_str(r_idx, "P");
->>>>>>> 46b9c6f9
+	return vault_aux_template(r_idx, "giant");
 }
 
 
@@ -1524,15 +1475,7 @@
 	monster_race *r_ptr = &r_info[r_idx];
 	bitflag mon_breath[RSF_SIZE];
 
-<<<<<<< HEAD
-	/* Decline unique monsters */
-	if (rf_has(r_ptr->flags, RF_UNIQUE)) return (FALSE);
-
-	/* Require dragons */
-	if (!rf_has(r_ptr->flags, RF_DRAGON)) return (FALSE);
-=======
-	if (!vault_aux_str(r_idx, "Dd")) return FALSE;
->>>>>>> 46b9c6f9
+	if (!vault_aux_flag(r_idx, RF_DRAGON)) return FALSE;
 
 	/* Hack -- Require correct "breath attack" */
 	rsf_copy(mon_breath, r_ptr->spell_flags);
@@ -1545,24 +1488,8 @@
 /*
  * Helper function for "monster pit (demon)"
  */
-<<<<<<< HEAD
-static bool vault_aux_demon(int r_idx)
-{
-	monster_race *r_ptr = &r_info[r_idx];
-
-	/* Decline unique monsters */
-	if (rf_has(r_ptr->flags, RF_UNIQUE)) return (FALSE);
-
-	/* Require a "powerful" demon */
-	if (!rf_has(r_ptr->flags, RF_DEMON)) return (FALSE);
-	if (!rf_has(r_ptr->flags, RF_POWERFUL)) return (FALSE);
-
-	/* Okay */
-	return (TRUE);
-=======
 static bool vault_aux_demon(int r_idx) {
-	return vault_aux_str(r_idx, "U");
->>>>>>> 46b9c6f9
+	return (vault_aux_flag(r_idx, RF_DEMON) && vault_aux_flag(r_idx, RF_POWERFUL));
 }
 
 
