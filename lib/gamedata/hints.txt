--- conflicted
+++ resolved
@@ -157,11 +157,8 @@
 H:Once no recall is left the way up will seem never ending to you.
 H:Overeating can be bad for your health if there are others nearby.
 H:Pay attention to how your enemies move - some are erratic, some can blink.
-<<<<<<< HEAD
 H:Blinking is a good escape if the terrain is appropriate.
 H:Poison will kill you slowly.
-H:pills of Heroism or Berserk Strength will protect you from being scared. 
-=======
 H:Even among the same type, some enemies will be faster or slower than others.
 H:Monsters' breath weapons grow less dangerous as they lose hitpoints.
 H:A wounded enemy's spells are as strong as a healthy one's.
@@ -171,10 +168,7 @@
 H:Even the most powerful characters can be made useless by blindness.
 H:Even the most powerful characters can be made useless by confusion.
 H:Finding a way to resist blindness and confusion are critical to survival.
-H:Blinking is a good escape if the terrain is appropriate.
-H:Poison will kill you slowly.
 H:Pills are available which can will protect you from being scared.
->>>>>>> ae7e5801
 H:Probing an enemy to learn its abilities is always useful.
 H:Quivers can hold different types of ammo in one inventory slot (max. 40).
 H:Recall will send you to and from the depths.
