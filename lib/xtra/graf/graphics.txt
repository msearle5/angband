--- conflicted
+++ resolved
@@ -1,65 +1,3 @@
-
-<<<<<<< HEAD
-# File: graphics.txt
-
-# This file is used to initialize a list of graphics modes
-
-# === Understanding dungeons.txt ===
-
-# N: serial number : pref file name
-# I: tile width : tile height : tileset file name
-# M: menu name
-# X: alphblending : start row : end row of double high tiles
-
-# 'N' indicates the beginning of an entry. The serial number must
-# increase for each new item. The pref file name is the name used
-# on load to load the right pref file set for this tile set.
-
-# 'I' is for image information - tile width and height are the dimensions,
-# in pixels, of an individual tile in the set. filename is the name of the
-# image file to load.
-
-# 'M' is for menu name - the name the graphics mode is listed under when
-# selecting it from a graphical menu.
-
-# 'X' is for extra information - alpha is a flag if the tileset needs to use
-# alpha blending. double high tiles are ones that have twice the tile height
-# as a typical tile. start row is the first row that uses double high tiles.
-# End row is the last row that uses double high tiles. start row and end row
-# must be greater than 0, if double high tiles are used, and refer to the
-# bottom half of the double row.
-
-N:1:Original
-I:8:8:8x8.png
-M:Original Tiles
-X:0:0:0
-
-N:2:new
-I:16:16:16x16.png
-M:Adam Bolt's tiles
-X:0:0:0
-
-N:3:david
-I:32:32:32x32.png
-M:David Gervais' tiles
-X:0:0:0
-
-N:4:nomad
-I:16:16:8x16.png
-M:Nomad's tiles
-X:0:0:0
-
-#N:5:david64
-#I:64:64:64x64.png
-#M:64x64 Test tiles
-#X:0:0:0
-
-#N:6:shock
-#I:64:64:64x64.png
-#M:Shockbolt's tiles
-
-#X:1:29:29
-=======
 # File: graphics.txt
 
 # This file is used to initialize a list of graphics modes
@@ -118,5 +56,4 @@
 #N:6:shock
 #I:64:64:64x64.png
 #M:Shockbolt's tiles
-#X:1:29:29
->>>>>>> d48f96e9
+#X:1:29:29